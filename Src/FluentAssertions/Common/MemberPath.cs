--- conflicted
+++ resolved
@@ -105,12 +105,11 @@
         /// </summary>
         public bool GetContainsSpecificCollectionIndex() => dottedPath.ContainsSpecificCollectionIndex();
 
-<<<<<<< HEAD
         private string[] Segments =>
             segments ??= dottedPath
                 .Replace("[]", "[*]", StringComparison.Ordinal)
                 .Split(new[] { '.', '[', ']' }, StringSplitOptions.RemoveEmptyEntries);
-=======
+
         /// <summary>
         /// Returns a copy of the current object as if it represented an un-indexed item in a collection.
         /// </summary>
@@ -118,9 +117,6 @@
         {
             return new MemberPath(reflectedType, declaringType, "[]." + dottedPath);
         }
-
-        private string[] Segments => segments ??= dottedPath.Split(new[] { '.', '[', ']' }, StringSplitOptions.RemoveEmptyEntries);
->>>>>>> d6ad2798
 
         /// <summary>
         /// Returns the name of the member the current path points to without its parent path.

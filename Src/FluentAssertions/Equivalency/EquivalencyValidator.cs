--- conflicted
+++ resolved
@@ -34,27 +34,19 @@
             .For(context)
             .BecauseOf(context.Reason);
 
-<<<<<<< HEAD
         if (ShouldContinueThisDeep(context.CurrentNode, context.Options, assertionChain))
         {
             if (!context.IsCyclicReference(comparands.Expectation))
-=======
-            if (context.IsCyclicReference(comparands.Expectation))
-            {
-                AssertComparandsPointToActualObjects(comparands);
-            }
-            else
->>>>>>> 52d6cc36
             {
                 TryToProveNodesAreEquivalent(comparands, context);
             }
             else if (context.Options.CyclicReferenceHandling == CyclicReferenceHandling.ThrowException)
             {
-                assertionChain.FailWith("Expected {context:subject} to be {expectation}{reason}, but it contains a cyclic reference.");
+                assertionChain.FailWith("Expected {context:subject} to be {0}{reason}, but it contains a cyclic reference.", comparands.Expectation);
             }
             else
             {
-                // If cyclic references are allowed, we consider the objects to be equivalent
+                AssertEquivalencyForCyclicReference(comparands, assertionChain);
             }
         }
     }
@@ -63,6 +55,7 @@
         AssertionChain assertionChain)
     {
         bool shouldRecurse = options.AllowInfiniteRecursion || currentNode.Depth <= MaxDepth;
+
         if (!shouldRecurse)
         {
             // This will throw, unless we're inside an AssertionScope
@@ -72,29 +65,29 @@
         return shouldRecurse;
     }
 
-<<<<<<< HEAD
-=======
-    private static void TrackWhatIsNeededToProvideContextToFailures(AssertionScope scope, Comparands comparands, INode currentNode)
+    private static void AssertEquivalencyForCyclicReference(Comparands comparands, AssertionChain assertionChain)
     {
-        scope.Context = new Lazy<string>(() => currentNode.Description);
+        // We know that at this point the expectation is a non-null cyclic reference, so we don't want to continue the recursion.
+        // We still want to compare the subject with the expectation though.
 
-        scope.TrackComparands(comparands.Subject, comparands.Expectation);
-    }
-
-    private static void AssertComparandsPointToActualObjects(Comparands comparands)
-    {
+        // If they point at the same object, then equality is proven, and it doesn't matter that there's a cyclic reference.
         if (ReferenceEquals(comparands.Subject, comparands.Expectation))
         {
             return;
         }
 
+        // If the expectation is non-null and the subject isn't, they would never be equivalent, regardless of how we deal with cyclic references,
+        // so we can just throw an exception here.
         if (comparands.Subject is null)
         {
+            assertionChain.ReuseOnce();
             comparands.Subject.Should().BeSameAs(comparands.Expectation);
         }
+
+        // If they point at different objects, and the expectation is a cyclic reference, we would never be
+        // able to prove that they are equal. And since we're supposed to ignore cyclic references, we can just return here.
     }
 
->>>>>>> 52d6cc36
     private void TryToProveNodesAreEquivalent(Comparands comparands, IEquivalencyValidationContext context)
     {
         using var _ = context.Tracer.WriteBlock(node => node.Description);
@@ -102,6 +95,7 @@
         foreach (IEquivalencyStep step in AssertionOptions.EquivalencyPlan)
         {
             var result = step.Handle(comparands, context, this);
+
             if (result == EquivalencyResult.EquivalencyProven)
             {
                 context.Tracer.WriteLine(GetMessage(step));

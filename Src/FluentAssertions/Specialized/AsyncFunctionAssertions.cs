﻿using System;
using System.Diagnostics;
using System.Linq;
using System.Threading.Tasks;
using FluentAssertions.Execution;

namespace FluentAssertions.Specialized
{
    /// <summary>
    /// Contains a number of methods to assert that an asynchronous function yields the expected result.
    /// </summary>
    [DebuggerNonUserCode]
    public class AsyncFunctionAssertions<T>
    {
        private readonly IExtractExceptions extractor;

        public AsyncFunctionAssertions(Func<Task<T>> subject, IExtractExceptions extractor)
        {
            this.extractor = extractor;
            Subject = subject;
        }

        /// <summary>
        /// Gets the <see cref="Func{Task}"/> that is being asserted.
        /// </summary>
        public Func<Task<T>> Subject { get; private set; }

        /// <summary>
        /// Gets the result of the <see cref="Func{Task}"/>.
        /// </summary>
        public T Result => this.Subject().Result;

        /// <summary>
        /// Asserts that the current <see cref="Func{Task}"/> throws an exception of type <typeparamref name="TException"/>.
        /// </summary>
        /// <param name="because">
        /// A formatted phrase as is supported by <see cref="string.Format(string,object[])" /> explaining why the assertion
        /// is needed. If the phrase does not start with the word <i>because</i>, it is prepended automatically.
        /// </param>
        /// <param name="becauseArgs">
        /// Zero or more objects to format using the placeholders in <see cref="because" />.
        /// </param>
        public ExceptionAssertions<TException> Throw<TException>(string because = "", params object[] becauseArgs)
            where TException : Exception
        {
            var result = InvokeSubjectWithInterception();
            return Throw<TException>(result.exception, because, becauseArgs);
        }

        /// <summary>
        /// Asserts that the current <see cref="Func{Task}"/> throws an exception of type <typeparamref name="TException"/>.
        /// </summary>
        /// <param name="because">
        /// A formatted phrase as is supported by <see cref="string.Format(string,object[])" /> explaining why the assertion
        /// is needed. If the phrase does not start with the word <i>because</i>, it is prepended automatically.
        /// </param>
        /// <param name="becauseArgs">
        /// Zero or more objects to format using the placeholders in <see cref="because" />.
        /// </param>
        public async Task<ExceptionAssertions<TException>> ThrowAsync<TException>(string because = "", params object[] becauseArgs)
            where TException : Exception
        {
            var result = await InvokeSubjectWithInterceptionAsync();
            return Throw<TException>(result.exception, because, becauseArgs);
        }

        /// <summary>
        /// Asserts that the current <see cref="Func{Task}"/> does not throw any exception.
        /// </summary>
        /// <param name="because">
        /// A formatted phrase as is supported by <see cref="string.Format(string,object[])" /> explaining why the assertion
        /// is needed. If the phrase does not start with the word <i>because</i>, it is prepended automatically.
        /// </param>
        /// <param name="becauseArgs">
        /// Zero or more objects to format using the placeholders in <see cref="because" />.
        /// </param>
        public AndWhichConstraint<AsyncFunctionAssertions<T>, T> NotThrow(
            string because = "",
            params object[] becauseArgs)
        {
            try
            {
<<<<<<< HEAD
                T result = Task.Run(Subject).Result;
                return new AndWhichConstraint<AsyncFunctionAssertions<T>, T>(this, result);
=======
                Subject().GetAwaiter().GetResult();
>>>>>>> c9d1b0c6
            }
            catch (Exception exception)
            {
                NotThrow(exception, because, becauseArgs);
                return null;
            }
        }

        /// <summary>
        /// Asserts that the current <see cref="Func{Task}"/> does not throw any exception.
        /// </summary>
        /// <param name="because">
        /// A formatted phrase as is supported by <see cref="string.Format(string,object[])" /> explaining why the assertion
        /// is needed. If the phrase does not start with the word <i>because</i>, it is prepended automatically.
        /// </param>
        /// <param name="becauseArgs">
        /// Zero or more objects to format using the placeholders in <see cref="because" />.
        /// </param>
        public async Task<AndWhichConstraint<AsyncFunctionAssertions<T>, T>> NotThrowAsync(string because = "", params object[] becauseArgs)
        {
            try
            {
<<<<<<< HEAD
                T result = await Task.Run(Subject);
                return new AndWhichConstraint<AsyncFunctionAssertions<T>, T>(this, result);
=======
                await Subject();
>>>>>>> c9d1b0c6
            }
            catch (Exception exception)
            {
                NotThrow(exception, because, becauseArgs);
                return null;
            }
        }

        /// <summary>
        /// Asserts that the current <see cref="Func{Task}"/> does not throw an exception of type <typeparamref name="TException"/>.
        /// </summary>
        /// <param name="because">
        /// A formatted phrase as is supported by <see cref="string.Format(string,object[])" /> explaining why the assertion
        /// is needed. If the phrase does not start with the word <i>because</i>, it is prepended automatically.
        /// </param>
        /// <param name="becauseArgs">
        /// Zero or more objects to format using the placeholders in <see cref="because" />.
        /// </param>
        public void NotThrow<TException>(string because = "", params object[] becauseArgs)
            where TException : Exception
        {
            try
            {
                Subject().GetAwaiter().GetResult();
            }
            catch (Exception exception)
            {
                NotThrow<TException>(exception, because, becauseArgs);
            }
        }

        /// <summary>
        /// Asserts that the current <see cref="Func{Task}"/> does not throw an exception of type <typeparamref name="TException"/>.
        /// </summary>
        /// <param name="because">
        /// A formatted phrase as is supported by <see cref="string.Format(string,object[])" /> explaining why the assertion
        /// is needed. If the phrase does not start with the word <i>because</i>, it is prepended automatically.
        /// </param>
        /// <param name="becauseArgs">
        /// Zero or more objects to format using the placeholders in <see cref="because" />.
        /// </param>
        public async Task NotThrowAsync<TException>(string because = "", params object[] becauseArgs)
            where TException : Exception
        {
            try
            {
                await Subject();
            }
            catch (Exception exception)
            {
                NotThrow<TException>(exception, because, becauseArgs);
            }
        }

        /// <summary>
        /// Asserts that the current <see cref="Func{Task}"/> throws the exact exception (and not a derived exception type).
        /// </summary>
        /// <param name="asyncFunctionAssertions">A reference to the method or property.</param>
        /// <typeparam name="TException">
        /// The type of the exception it should throw.
        /// </typeparam>
        /// <param name="because">
        /// A formatted phrase explaining why the assertion should be satisfied. If the phrase does not
        /// start with the word <i>because</i>, it is prepended to the message.
        /// </param>
        /// <param name="becauseArgs">
        /// Zero or more values to use for filling in any <see cref="string.Format(string,object[])"/> compatible placeholders.
        /// </param>
        /// <returns>
        /// Returns an object that allows asserting additional members of the thrown exception.
        /// </returns>
        public ExceptionAssertions<TException> ThrowExactly<TException>(
            string because = "",
            params object[] becauseArgs)
            where TException : Exception
        {
            var exceptionAssertions = this.Throw<TException>(because, becauseArgs);
            exceptionAssertions.Which.GetType().Should().Be<TException>(because, becauseArgs);
            return exceptionAssertions;
        }

        /// <summary>
        /// Asserts that the current <see cref="Func{Task}"/> throws the exact exception (and not a derived exception type).
        /// </summary>
        /// <typeparam name="TException">
        /// The type of the exception it should throw.
        /// </typeparam>
        /// <param name="because">
        /// A formatted phrase explaining why the assertion should be satisfied. If the phrase does not
        /// start with the word <i>because</i>, it is prepended to the message.
        /// </param>
        /// <param name="becauseArgs">
        /// Zero or more values to use for filling in any <see cref="string.Format(string,object[])"/> compatible placeholders.
        /// </param>
        /// <returns>
        /// Returns an object that allows asserting additional members of the thrown exception.
        /// </returns>
        public async Task<ExceptionAssertions<TException>> ThrowExactlyAsync<TException>(
            string because = "",
            params object[] becauseArgs)
            where TException : Exception
        {
            var exceptionAssertions = await this.ThrowAsync<TException>(because, becauseArgs);
            exceptionAssertions.Which.GetType().Should().Be<TException>(because, becauseArgs);
            return exceptionAssertions;
        }

        private static void NotThrow(Exception exception, string because, object[] becauseArgs)
        {
            Exception nonAggregateException = GetFirstNonAggregateException(exception);

            Execute.Assertion
                .BecauseOf(because, becauseArgs)
                .FailWith("Did not expect any exception{reason}, but found a {0} with message {1}.",
                    nonAggregateException.GetType(), nonAggregateException.ToString());
        }

        private static void NotThrow<TException>(Exception exception, string because, object[] becauseArgs) where TException : Exception
        {
            Exception nonAggregateException = GetFirstNonAggregateException(exception);

            if (nonAggregateException != null)
            {
                Execute.Assertion
                    .ForCondition(!(nonAggregateException is TException))
                    .BecauseOf(because, becauseArgs)
                    .FailWith("Did not expect {0}{reason}, but found one with message {1}.",
                        typeof(TException), nonAggregateException.ToString());
            }
        }

        /// <summary>
        /// Asserts that the current <see cref="Func{T}"/> stops throwing any exception
        /// after a specified amount of time.
        /// </summary>
        /// <remarks>
        /// The <see cref="Func{T}"/> is invoked. If it raises an exception,
        /// the invocation is repeated until it either stops raising any exceptions
        /// or the specified wait time is exceeded.
        /// </remarks>
        /// <param name="waitTime">
        /// The time after which the <see cref="Func{T}"/> should have stopped throwing any exception.
        /// </param>
        /// <param name="pollInterval">
        /// The time between subsequent invocations of the <see cref="Func{T}"/>.
        /// </param>
        /// <param name="because">
        /// A formatted phrase as is supported by <see cref="string.Format(string,object[])" /> explaining why the assertion
        /// is needed. If the phrase does not start with the word <i>because</i>, it is prepended automatically.
        /// </param>
        /// <param name="becauseArgs">
        /// Zero or more objects to format using the placeholders in <see cref="because" />.
        /// </param>
        /// <exception cref="ArgumentOutOfRangeException">Throws if waitTime or pollInterval are negative.</exception>
        public void NotThrowAfter(TimeSpan waitTime, TimeSpan pollInterval, string because = "", params object[] becauseArgs)
        {
            if (waitTime < TimeSpan.Zero)
            {
                throw new ArgumentOutOfRangeException(nameof(waitTime), $"The value of {nameof(waitTime)} must be non-negative.");
            }

            if (pollInterval < TimeSpan.Zero)
            {
                throw new ArgumentOutOfRangeException(nameof(pollInterval), $"The value of {nameof(pollInterval)} must be non-negative.");
            }

            TimeSpan? invocationEndTime = null;
            Exception exception = null;
            var watch = Stopwatch.StartNew();

            while (invocationEndTime is null || invocationEndTime < waitTime)
            {
                var result = InvokeSubjectWithInterception();
                exception = result.exception;
                if (exception is null)
                {
                    return;
                }

                Task.Delay(pollInterval).Wait();
                invocationEndTime = watch.Elapsed;
            }
            Execute.Assertion
                .BecauseOf(because, becauseArgs)
                .FailWith("Did not expect any exceptions after {0}{reason}, but found {1}.", waitTime, exception);
        }

        /// <summary>
        /// Asserts that the current <see cref="Func{T}"/> stops throwing any exception
        /// after a specified amount of time.
        /// </summary>
        /// <remarks>
        /// The <see cref="Func{T}"/> is invoked. If it raises an exception,
        /// the invocation is repeated until it either stops raising any exceptions
        /// or the specified wait time is exceeded.
        /// </remarks>
        /// <param name="waitTime">
        /// The time after which the <see cref="Func{T}"/> should have stopped throwing any exception.
        /// </param>
        /// <param name="pollInterval">
        /// The time between subsequent invocations of the <see cref="Func{T}"/>.
        /// </param>
        /// <param name="because">
        /// A formatted phrase as is supported by <see cref="string.Format(string,object[])" /> explaining why the assertion
        /// is needed. If the phrase does not start with the word <i>because</i>, it is prepended automatically.
        /// </param>
        /// <param name="becauseArgs">
        /// Zero or more objects to format using the placeholders in <see cref="because" />.
        /// </param>
        /// <exception cref="ArgumentOutOfRangeException">Throws if waitTime or pollInterval are negative.</exception>
        public
        Task NotThrowAfterAsync(TimeSpan waitTime, TimeSpan pollInterval, string because = "", params object[] becauseArgs)
        {
            if (waitTime < TimeSpan.Zero)
            {
                throw new ArgumentOutOfRangeException(nameof(waitTime), $"The value of {nameof(waitTime)} must be non-negative.");
            }

            if (pollInterval < TimeSpan.Zero)
            {
                throw new ArgumentOutOfRangeException(nameof(pollInterval), $"The value of {nameof(pollInterval)} must be non-negative.");
            }

            return assertionTask();

            async Task assertionTask()
            {
                TimeSpan? invocationEndTime = null;
                Exception exception = null;
                var watch = Stopwatch.StartNew();

                while (invocationEndTime is null || invocationEndTime < waitTime)
                {
                    var result = await InvokeSubjectWithInterceptionAsync();
                    exception = result.exception;
                    if (exception is null)
                    {
                        return;
                    }

                    await Task.Delay(pollInterval);
                    invocationEndTime = watch.Elapsed;
                }

                Execute.Assertion
                    .BecauseOf(because, becauseArgs)
                    .FailWith("Did not expect any exceptions after {0}{reason}, but found {1}.", waitTime, exception);
            }
        }

        /// <summary>
        /// Asserts that the current <see cref="Func{T}"/> will complete within specified time range.
        /// </summary>
        /// <param name="timeSpan">The allowed time span for the operation.</param>
        /// <param name="because">
        /// A formatted phrase as is supported by <see cref="string.Format(string,object[])" /> explaining why the assertion
        /// is needed. If the phrase does not start with the word <i>because</i>, it is prepended automatically.
        /// </param>
        /// <param name="becauseArgs">
        /// Zero or more objects to format using the placeholders in <see cref="because" />.
        /// </param>
        public AndWhichConstraint<AsyncFunctionAssertions<T>, T> CompleteWithin(
            TimeSpan timeSpan, string because = "", params object[] becauseArgs)
        {
            var task = Task.Run(Subject);
            var completed = task.Wait(timeSpan);
            Execute.Assertion
                .ForCondition(completed)
                .BecauseOf(because, becauseArgs)
                .FailWith("Expected {context:task} to complete within {0}{reason}.", timeSpan);

            return new AndWhichConstraint<AsyncFunctionAssertions<T>, T>(this, task.Result);
        }

        /// <summary>
        /// Asserts that the current <see cref="Func{T}"/> will complete within specified time range.
        /// </summary>
        /// <param name="timeSpan">The allowed time span for the operation.</param>
        /// <param name="because">
        /// A formatted phrase as is supported by <see cref="string.Format(string,object[])" /> explaining why the assertion
        /// is needed. If the phrase does not start with the word <i>because</i>, it is prepended automatically.
        /// </param>
        /// <param name="becauseArgs">
        /// Zero or more objects to format using the placeholders in <see cref="because" />.
        /// </param>
        public async Task<AndWhichConstraint<AsyncFunctionAssertions<T>, T>> CompleteWithinAsync(
            TimeSpan timeSpan, string because = "", params object[] becauseArgs)
        {
            var delayTask = Task.Delay(timeSpan);
            var subjectTask = Task.Run(Subject);
            var completedTask = await Task.WhenAny(subjectTask, delayTask);
            Execute.Assertion
                .ForCondition(completedTask.Equals(subjectTask))
                .BecauseOf(because, becauseArgs)
                .FailWith("Expected {context:task} to complete within {0}{reason}.", timeSpan);

            return new AndWhichConstraint<AsyncFunctionAssertions<T>, T>(this, subjectTask.Result);
        }

        /// <summary>
        /// Asserts that the current <see cref="Func{Task}"/> throws an exception of type <typeparamref name="TException"/>.
        /// </summary>
        /// <param name="timeSpan">The allowed time span for the operation.</param>
        /// <param name="because">
        /// A formatted phrase as is supported by <see cref="string.Format(string,object[])" /> explaining why the assertion
        /// is needed. If the phrase does not start with the word <i>because</i>, it is prepended automatically.
        /// </param>
        /// <param name="becauseArgs">
        /// Zero or more objects to format using the placeholders in <see cref="because" />.
        /// </param>
        public ExceptionAssertions<TException> ThrowWithin<TException>(
            TimeSpan timeSpan, string because = "", params object[] becauseArgs)
            where TException : Exception
        {
            var result = InvokeSubjectWithInterception(timeSpan);
            Execute.Assertion
                .ForCondition(result.completed)
                .BecauseOf(because, becauseArgs)
                .FailWith("Expected {context:task} to throw within {0}{reason}.", timeSpan);
            return Throw<TException>(result.exception, because, becauseArgs);
        }

        /// <summary>
        /// Asserts that the current <see cref="Func{Task}"/> throws an exception of type <typeparamref name="TException"/>.
        /// </summary>
        /// <param name="timeSpan">The allowed time span for the operation.</param>
        /// <param name="because">
        /// A formatted phrase as is supported by <see cref="string.Format(string,object[])" /> explaining why the assertion
        /// is needed. If the phrase does not start with the word <i>because</i>, it is prepended automatically.
        /// </param>
        /// <param name="becauseArgs">
        /// Zero or more objects to format using the placeholders in <see cref="because" />.
        /// </param>
        public async Task<ExceptionAssertions<TException>> ThrowWithinAsync<TException>(
            TimeSpan timeSpan, string because = "", params object[] becauseArgs)
            where TException : Exception
        {
            var result = await InvokeSubjectWithInterceptionAsync(timeSpan);
            Execute.Assertion
                .ForCondition(result.completed)
                .BecauseOf(because, becauseArgs)
                .FailWith("Expected {context:task} to throw within {0}{reason}.", timeSpan);
            return Throw<TException>(result.exception, because, becauseArgs);
        }

        private static Exception GetFirstNonAggregateException(Exception exception)
        {
            Exception nonAggregateException = exception;
            while (nonAggregateException is AggregateException)
            {
                nonAggregateException = nonAggregateException.InnerException;
            }

            return nonAggregateException;
        }

        private ExceptionAssertions<TException> Throw<TException>(Exception exception, string because, object[] becauseArgs)
            where TException : Exception
        {
            var exceptions = extractor.OfType<TException>(exception);

            Execute.Assertion
                .ForCondition(exception != null)
                .BecauseOf(because, becauseArgs)
                .FailWith("Expected {0}{reason}, but no exception was thrown.", typeof(TException));

            Execute.Assertion
                .ForCondition(exceptions.Any())
                .BecauseOf(because, becauseArgs)
                .FailWith("Expected {0}{reason}, but found {1}.", typeof(TException), exception);

            return new ExceptionAssertions<TException>(exceptions);
        }

        private (bool completed, Exception exception) InvokeSubjectWithInterception(TimeSpan? timeout = null)
        {
            try
            {
<<<<<<< HEAD
                if (timeout.HasValue)
                {
                    var completed = Task.Run(Subject).Wait(timeout.Value);
                    return (completed, null);
                }
                else
                {
                    Task.Run(Subject).Wait();
                    return (true, null);
                }
=======
                Subject().GetAwaiter().GetResult();
                return null;
>>>>>>> c9d1b0c6
            }
            catch (Exception exception)
            {
                return (true, InterceptException(exception));
            }
        }

        private async Task<(bool completed, Exception exception)> InvokeSubjectWithInterceptionAsync(TimeSpan? timeout = null)
        {
            try
            {
<<<<<<< HEAD
                if (timeout.HasValue)
                {
                    var delayTask = Task.Delay(timeout.Value);
                    var subjectTask = Task.Run(Subject);
                    var completedTask = await Task.WhenAny(subjectTask, delayTask);
                    var completed = completedTask.Equals(subjectTask);
                    if (completed)
                    {
                        return (true, completedTask.Exception);
                    }
                    else
                    {
                        return (false, null);
                    }
                }
                else
                {
                    await Task.Run(Subject);
                    return (true, null);
                }
=======
                await Subject();
                return null;
>>>>>>> c9d1b0c6
            }
            catch (Exception exception)
            {
                return (true, InterceptException(exception));
            }
        }

        private Exception InterceptException(Exception exception)
        {
            var ar = exception as AggregateException;
            if (ar?.InnerException is AggregateException)
            {
                return ar.InnerException;
            }

            return exception;
        }
    }
}<|MERGE_RESOLUTION|>--- conflicted
+++ resolved
@@ -80,12 +80,8 @@
         {
             try
             {
-<<<<<<< HEAD
-                T result = Task.Run(Subject).Result;
+                T result = Subject().GetAwaiter().GetResult();
                 return new AndWhichConstraint<AsyncFunctionAssertions<T>, T>(this, result);
-=======
-                Subject().GetAwaiter().GetResult();
->>>>>>> c9d1b0c6
             }
             catch (Exception exception)
             {
@@ -108,12 +104,8 @@
         {
             try
             {
-<<<<<<< HEAD
-                T result = await Task.Run(Subject);
+                T result = await Subject();
                 return new AndWhichConstraint<AsyncFunctionAssertions<T>, T>(this, result);
-=======
-                await Subject();
->>>>>>> c9d1b0c6
             }
             catch (Exception exception)
             {
@@ -492,7 +484,6 @@
         {
             try
             {
-<<<<<<< HEAD
                 if (timeout.HasValue)
                 {
                     var completed = Task.Run(Subject).Wait(timeout.Value);
@@ -500,13 +491,9 @@
                 }
                 else
                 {
-                    Task.Run(Subject).Wait();
+                    Subject().GetAwaiter().GetResult();
                     return (true, null);
                 }
-=======
-                Subject().GetAwaiter().GetResult();
-                return null;
->>>>>>> c9d1b0c6
             }
             catch (Exception exception)
             {
@@ -518,11 +505,10 @@
         {
             try
             {
-<<<<<<< HEAD
                 if (timeout.HasValue)
                 {
                     var delayTask = Task.Delay(timeout.Value);
-                    var subjectTask = Task.Run(Subject);
+                    var subjectTask = Subject();
                     var completedTask = await Task.WhenAny(subjectTask, delayTask);
                     var completed = completedTask.Equals(subjectTask);
                     if (completed)
@@ -536,13 +522,9 @@
                 }
                 else
                 {
-                    await Task.Run(Subject);
+                    await Subject();
                     return (true, null);
                 }
-=======
-                await Subject();
-                return null;
->>>>>>> c9d1b0c6
             }
             catch (Exception exception)
             {

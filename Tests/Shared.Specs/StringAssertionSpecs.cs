--- conflicted
+++ resolved
@@ -1395,14 +1395,8 @@
             Action act = () => "ABCDEF".Should().Contain("XYZ", "that is {0}", "required");
 
             // Assert
-<<<<<<< HEAD
-            //-----------------------------------------------------------------------------------------------------------
             act.Should().Throw<XunitException>()
                 .WithMessage("Expected string \"ABCDEF\" to contain \"XYZ\" because that is required, but not found.");
-=======
-            act.Should().Throw<XunitException>().WithMessage(
-                "Expected string \"ABCDEF\" to contain \"XYZ\" because that is required.");
->>>>>>> b69a5c62
         }
 
         [Fact]
@@ -1439,18 +1433,8 @@
             Action act = () => someString.Should().Contain("XYZ", "that is {0}", "required");
 
             // Assert
-<<<<<<< HEAD
-            //-----------------------------------------------------------------------------------------------------------
             act.Should().Throw<XunitException>()
                 .WithMessage("Expected * <null> to contain \"XYZ\" because that is required, but not found.");
-=======
-            act.Should().Throw<XunitException>().WithMessage(
-#if NETCOREAPP1_1
-                 "Expected string <null> to contain \"XYZ\" because that is required.");
-#else
-                "Expected someString <null> to contain \"XYZ\" because that is required.");
-#endif
->>>>>>> b69a5c62
         }
 
         #endregion
@@ -1461,93 +1445,50 @@
         public void When_string_containment_is_asserted_and_actual_value_contains_the_expected_string_expected_times_it_should_not_throw()
         {
             // Arrange
-<<<<<<< HEAD
-            //-----------------------------------------------------------------------------------------------------------
             string actual = "ABCDEBCDF";
             string expectedSubstring = "BCD";
 
-            //-----------------------------------------------------------------------------------------------------------
-            // Act
-            //-----------------------------------------------------------------------------------------------------------
+            // Act
             Action act = () => actual.Should().Contain(expectedSubstring, Exactly.Times(2));
 
-            //-----------------------------------------------------------------------------------------------------------
-            // Assert
-            //-----------------------------------------------------------------------------------------------------------
+            // Assert
             act.Should().NotThrow();
-=======
-            string actual = "ABC";
-            string expectedEquivalent = "abc";
-
-            // Act / Assert
-            actual.Should().BeEquivalentTo(expectedEquivalent);
->>>>>>> b69a5c62
         }
 
         [Fact]
         public void When_string_containment_is_asserted_and_actual_value_contains_the_expected_string_but_not_expected_times_it_should_throw()
         {
-<<<<<<< HEAD
-            //-----------------------------------------------------------------------------------------------------------
-            // Arrange
-            //-----------------------------------------------------------------------------------------------------------
+            // Arrange
             string actual = "ABCDEBCDF";
             string expectedSubstring = "BCD";
 
-            //-----------------------------------------------------------------------------------------------------------
-            // Act
-            //-----------------------------------------------------------------------------------------------------------
+            // Act
             Action act = () => actual.Should().Contain(expectedSubstring, Exactly.Times(5), "that is {0}", "required");
-=======
-            // Act
-            Action act = () => "ADC".Should().BeEquivalentTo("abc", "we will test {0} + {1}", 1, 2);
->>>>>>> b69a5c62
-
-            // Assert
-<<<<<<< HEAD
-            //-----------------------------------------------------------------------------------------------------------
+
+            // Assert
             act.Should().Throw<XunitException>()
                 .WithMessage("Expected * \"ABCDEBCDF\" to contain \"BCD\" exactly 5 times because that is required, but found 2 times.");
-=======
-            act.Should().Throw<XunitException>().WithMessage(
-                "Expected string to be equivalent to \"abc\" because we will test 1 + 2, but \"ADC\" differs near \"DC\" (index 1).");
->>>>>>> b69a5c62
         }
 
         [Fact]
         public void When_string_containment_once_is_asserted_and_actual_value_does_not_contain_the_expected_string_it_should_throw()
         {
-<<<<<<< HEAD
-            //-----------------------------------------------------------------------------------------------------------
-            // Arrange
-            //-----------------------------------------------------------------------------------------------------------
+            // Arrange
             string actual = "ABCDEF";
             string expectedSubstring = "XYS";
 
-            //-----------------------------------------------------------------------------------------------------------
-            // Act
-            //-----------------------------------------------------------------------------------------------------------
+            // Act
             Action act = () => actual.Should().Contain(expectedSubstring, Exactly.Once(), "that is {0}", "required");
-=======
-            // Act
-            Action act = () => "ABCDEF".Should().BeEquivalentTo(null);
->>>>>>> b69a5c62
-
-            // Assert
-<<<<<<< HEAD
+
+            // Assert
             //-----------------------------------------------------------------------------------------------------------
             act.Should().Throw<XunitException>()
                 .WithMessage("Expected * \"ABCDEF\" to contain \"XYS\" exactly 1 time because that is required, but found 0 times.");
-=======
-            act.Should().Throw<XunitException>().WithMessage(
-                "Expected string to be equivalent to <null>, but found \"ABCDEF\".");
->>>>>>> b69a5c62
         }
 
         [Fact]
         public void When_containment_once_is_asserted_against_null_it_should_throw_earlier()
         {
-<<<<<<< HEAD
             //-----------------------------------------------------------------------------------------------------------
             // Arrange
             //-----------------------------------------------------------------------------------------------------------
@@ -1558,27 +1499,17 @@
             // Act
             //-----------------------------------------------------------------------------------------------------------
             Action act = () => actual.Should().Contain(expectedSubstring, Exactly.Once());
-=======
-            // Act
-            Action act = () => "ABC".Should().BeEquivalentTo("");
->>>>>>> b69a5c62
-
-            // Assert
-<<<<<<< HEAD
+
+            // Assert
             //-----------------------------------------------------------------------------------------------------------
             act
                 .Should().Throw<ArgumentNullException>()
                 .WithMessage("Cannot assert string containment against <null>.*");
-=======
-            act.Should().Throw<XunitException>().WithMessage(
-                "Expected string to be equivalent to \"\" with a length of 0, but \"ABC\" has a length of 3, differs near \"ABC\" (index 0).");
->>>>>>> b69a5c62
         }
 
         [Fact]
         public void When_containment_once_is_asserted_against_an_empty_string_it_should_throw_earlier()
         {
-<<<<<<< HEAD
             //-----------------------------------------------------------------------------------------------------------
             // Arrange
             //-----------------------------------------------------------------------------------------------------------
@@ -1589,27 +1520,17 @@
             // Act
             //-----------------------------------------------------------------------------------------------------------
             Action act = () => actual.Should().Contain(expectedSubstring, Exactly.Once());
-=======
-            // Act
-            Action act = () => "AB".Should().BeEquivalentTo("ABCD");
->>>>>>> b69a5c62
-
-            // Assert
-<<<<<<< HEAD
+
+            // Assert
             //-----------------------------------------------------------------------------------------------------------
             act
                 .Should().Throw<ArgumentException>()
                 .WithMessage("Cannot assert string containment against an empty string.*");
-=======
-            act.Should().Throw<XunitException>().WithMessage(
-                "Expected string to be equivalent to \"ABCD\" with a length of 4, but \"AB\" has a length of 2*");
->>>>>>> b69a5c62
         }
 
         [Fact]
         public void When_string_containment_once_is_asserted_and_actual_value_is_null_then_it_should_throw()
         {
-<<<<<<< HEAD
             //-----------------------------------------------------------------------------------------------------------
             // Arrange
             //-----------------------------------------------------------------------------------------------------------
@@ -1620,11 +1541,6 @@
             // Act
             //-----------------------------------------------------------------------------------------------------------
             Action act = () => actual.Should().Contain(expectedSubstring, Exactly.Once(), "that is {0}", "required");
-=======
-            // Act
-            string someString = null;
-            Action act = () => someString.Should().BeEquivalentTo("abc", "we will test {0} + {1}", 1, 2);
->>>>>>> b69a5c62
 
             // Assert
             act.Should().Throw<XunitException>()
@@ -1638,7 +1554,6 @@
         [Fact]
         public void When_string_containment_exactly_is_asserted_and_actual_value_contains_the_expected_string_exactly_expected_times_it_should_not_throw()
         {
-<<<<<<< HEAD
             //-----------------------------------------------------------------------------------------------------------
             // Arrange
             //-----------------------------------------------------------------------------------------------------------
@@ -1649,25 +1564,15 @@
             // Act
             //-----------------------------------------------------------------------------------------------------------
             Action act = () => actual.Should().Contain(expectedSubstring, Exactly.Times(2));
-=======
-            // Act
-            Action act = () => "ABC".Should().BeEquivalentTo("abc ", "because I say {0}", "so");
->>>>>>> b69a5c62
-
-            // Assert
-<<<<<<< HEAD
+
+            // Assert
             //-----------------------------------------------------------------------------------------------------------
             act.Should().NotThrow();
-=======
-            act.Should().Throw<XunitException>().WithMessage(
-                "Expected string to be equivalent to \"abc \" because I say so, but it misses some extra whitespace at the end.");
->>>>>>> b69a5c62
         }
 
         [Fact]
         public void When_string_containment_exactly_is_asserted_and_actual_value_contains_the_expected_string_but_not_exactly_expected_times_it_should_throw()
         {
-<<<<<<< HEAD
             //-----------------------------------------------------------------------------------------------------------
             // Arrange
             //-----------------------------------------------------------------------------------------------------------
@@ -1678,20 +1583,11 @@
             // Act
             //-----------------------------------------------------------------------------------------------------------
             Action act = () => actual.Should().Contain(expectedSubstring, Exactly.Times(3), "that is {0}", "required");
-=======
-            // Act
-            Action act = () => "ABC ".Should().BeEquivalentTo("abc", "because I say {0}", "so");
->>>>>>> b69a5c62
-
-            // Assert
-<<<<<<< HEAD
+
+            // Assert
             //-----------------------------------------------------------------------------------------------------------
             act.Should().Throw<XunitException>()
                 .WithMessage("Expected * \"ABCDEBCDF\" to contain \"BCD\" exactly 3 times because that is required, but found 2 times.");
-=======
-            act.Should().Throw<XunitException>().WithMessage(
-                "Expected string to be equivalent to \"abc\" because I say so, but it has unexpected whitespace at the end.");
->>>>>>> b69a5c62
         }
 
         #endregion
@@ -1797,7 +1693,6 @@
         [Fact]
         public void When_string_containment_exactly_once_is_asserted_and_actual_value_does_not_contain_the_expected_string_it_should_throw()
         {
-<<<<<<< HEAD
             //-----------------------------------------------------------------------------------------------------------
             // Arrange
             //-----------------------------------------------------------------------------------------------------------
@@ -1808,173 +1703,811 @@
             // Act
             //-----------------------------------------------------------------------------------------------------------
             Action act = () => actual.Should().Contain(expectedSubstring, Exactly.Once(), "that is {0}", "required");
-=======
-            // Act
+
+            // Assert
+            //-----------------------------------------------------------------------------------------------------------
+            act.Should().Throw<XunitException>()
+                .WithMessage("Expected * \"ABCDEF\" to contain \"XYS\" exactly 1 time because that is required, but found 0 times.");
+        }
+
+        [Fact]
+        public void When_containment_exactly_once_is_asserted_against_null_it_should_throw_earlier()
+        {
+            //-----------------------------------------------------------------------------------------------------------
+            // Arrange
+            //-----------------------------------------------------------------------------------------------------------
+            string actual = "a";
+            string expectedSubstring = null;
+
+            //-----------------------------------------------------------------------------------------------------------
+            // Act
+            //-----------------------------------------------------------------------------------------------------------
+            Action act = () => actual.Should().Contain(expectedSubstring, Exactly.Once());
+
+            // Assert
+            //-----------------------------------------------------------------------------------------------------------
+            act
+                .Should().Throw<ArgumentNullException>()
+                .WithMessage("Cannot assert string containment against <null>.*");
+        }
+
+        [Fact]
+        public void When_containment_exactly_once_is_asserted_against_an_empty_string_it_should_throw_earlier()
+        {
+            // Arrange
+            //-----------------------------------------------------------------------------------------------------------
+            string actual = "a";
+            string expectedSubstring = "";
+
+            // Act
+            //-----------------------------------------------------------------------------------------------------------
+            Action act = () => actual.Should().Contain(expectedSubstring, Exactly.Once());
+
+            // Assert
+            //-----------------------------------------------------------------------------------------------------------
+            act
+                .Should().Throw<ArgumentException>()
+                .WithMessage("Cannot assert string containment against an empty string.*");
+        }
+
+        [Fact]
+        public void When_string_containment_exactly_once_is_asserted_and_actual_value_is_null_then_it_should_throw()
+        {
+            // Arrange
+            //-----------------------------------------------------------------------------------------------------------
+            string actual = null;
+            string expectedSubstring = "XYZ";
+
+            // Act
+            //-----------------------------------------------------------------------------------------------------------
+            Action act = () => actual.Should().Contain(expectedSubstring, Exactly.Once(), "that is {0}", "required");
+
+            // Assert
+            //-----------------------------------------------------------------------------------------------------------
+            act.Should().Throw<XunitException>()
+                .WithMessage("Expected * <null> to contain \"XYZ\" exactly 1 time because that is required, but found 0 times.");
+        }
+
+        #endregion
+
+        #region AtLeast
+
+        [Fact]
+        public void When_string_containment_at_least_is_asserted_and_actual_value_contains_the_expected_string_at_least_expected_times_it_should_not_throw()
+        {
+            // Arrange
+            //-----------------------------------------------------------------------------------------------------------
+            string actual = "ABCDEBCDF";
+            string expectedSubstring = "BCD";
+
+            // Act
+            //-----------------------------------------------------------------------------------------------------------
+            Action act = () => actual.Should().Contain(expectedSubstring, AtLeast.Times(2));
+
+            // Assert
+            //-----------------------------------------------------------------------------------------------------------
+            act.Should().NotThrow();
+        }
+
+        [Fact]
+        public void When_string_containment_at_least_is_asserted_and_actual_value_contains_the_expected_string_but_not_at_least_expected_times_it_should_throw()
+        {
+            // Arrange
+            //-----------------------------------------------------------------------------------------------------------
+            string actual = "ABCDEBCDF";
+            string expectedSubstring = "BCD";
+
+            // Act
+            //-----------------------------------------------------------------------------------------------------------
+            Action act = () => actual.Should().Contain(expectedSubstring, AtLeast.Times(3), "that is {0}", "required");
+
+            // Assert
+            //-----------------------------------------------------------------------------------------------------------
+            act.Should().Throw<XunitException>()
+                .WithMessage("Expected * \"ABCDEBCDF\" to contain \"BCD\" at least 3 times because that is required, but found 2 times.");
+        }
+
+        [Fact]
+        public void When_string_containment_at_least_once_is_asserted_and_actual_value_does_not_contain_the_expected_string_it_should_throw_earlier()
+        {
+            // Arrange
+            //-----------------------------------------------------------------------------------------------------------
+            string actual = "ABCDEF";
+            string expectedSubstring = "XYS";
+
+            // Act
+            //-----------------------------------------------------------------------------------------------------------
+            Action act = () => actual.Should().Contain(expectedSubstring, AtLeast.Once(), "that is {0}", "required");
+
+            // Assert
+            //-----------------------------------------------------------------------------------------------------------
+            act.Should().Throw<XunitException>()
+                .WithMessage("Expected * \"ABCDEF\" to contain \"XYS\" at least 1 time because that is required, but found 0 times.");
+        }
+
+        [Fact]
+        public void When_containment_at_least_once_is_asserted_against_null_it_should_throw_earlier()
+        {
+            //-----------------------------------------------------------------------------------------------------------
+            // Arrange
+            //-----------------------------------------------------------------------------------------------------------
+            string actual = "a";
+            string expectedSubstring = null;
+
+            //-----------------------------------------------------------------------------------------------------------
+            // Act
+            //-----------------------------------------------------------------------------------------------------------
+            Action act = () => actual.Should().Contain(expectedSubstring, AtLeast.Once());
+
+            // Assert
+            //-----------------------------------------------------------------------------------------------------------
+            act
+                .Should().Throw<ArgumentNullException>()
+                .WithMessage("Cannot assert string containment against <null>.*");
+        }
+
+        [Fact]
+        public void When_containment_at_least_once_is_asserted_against_an_empty_string_it_should_throw_earlier()
+        {
+            //-----------------------------------------------------------------------------------------------------------
+            // Arrange
+            //-----------------------------------------------------------------------------------------------------------
+            string actual = "a";
+            string expectedSubstring = "";
+
+            //-----------------------------------------------------------------------------------------------------------
+            // Act
+            //-----------------------------------------------------------------------------------------------------------
+            Action act = () => actual.Should().Contain(expectedSubstring, AtLeast.Once());
+
+            // Assert
+            //-----------------------------------------------------------------------------------------------------------
+            act
+                .Should().Throw<ArgumentException>()
+                .WithMessage("Cannot assert string containment against an empty string.*");
+        }
+
+        [Fact]
+        public void When_string_containment_at_least_once_is_asserted_and_actual_value_is_null_then_it_should_throw()
+        {
+            // Arrange
+            //-----------------------------------------------------------------------------------------------------------
+            string actual = null;
+            string expectedSubstring = "XYZ";
+
+            // Act
+            //-----------------------------------------------------------------------------------------------------------
+            Action act = () => actual.Should().Contain(expectedSubstring, AtLeast.Once(), "that is {0}", "required");
+
+            // Assert
+            //-----------------------------------------------------------------------------------------------------------
+            act.Should().Throw<XunitException>()
+                .WithMessage("Expected * <null> to contain \"XYZ\" at least 1 time because that is required, but found 0 times.");
+        }
+
+        #endregion
+
+        #region MoreThan
+
+        [Fact]
+        public void When_string_containment_more_than_is_asserted_and_actual_value_contains_the_expected_string_more_than_expected_times_it_should_not_throw()
+        {
+            // Arrange
+            //-----------------------------------------------------------------------------------------------------------
+            string actual = "ABCDEBCDF";
+            string expectedSubstring = "BCD";
+
+            // Act
+            //-----------------------------------------------------------------------------------------------------------
+            Action act = () => actual.Should().Contain(expectedSubstring, MoreThan.Times(1));
+
+            // Assert
+            act.Should().NotThrow();
+        }
+
+        [Fact]
+        public void When_string_containment_more_than_is_asserted_and_actual_value_contains_the_expected_string_but_not_more_than_expected_times_it_should_throw()
+        {
+            // Arrange
+            //-----------------------------------------------------------------------------------------------------------
+            string actual = "ABCDEBCDF";
+            string expectedSubstring = "BCD";
+
+            // Act
+            //-----------------------------------------------------------------------------------------------------------
+            Action act = () => actual.Should().Contain(expectedSubstring, MoreThan.Times(2), "that is {0}", "required");
+
+            // Assert
+            //-----------------------------------------------------------------------------------------------------------
+            act.Should().Throw<XunitException>()
+                .WithMessage("Expected * \"ABCDEBCDF\" to contain \"BCD\" more than 2 times because that is required, but found 2 times.");
+        }
+
+        [Fact]
+        public void When_string_containment_more_than_once_is_asserted_and_actual_value_does_not_contain_the_expected_string_it_should_throw()
+        {
+            // Arrange
+            //-----------------------------------------------------------------------------------------------------------
+            string actual = "ABCDEF";
+            string expectedSubstring = "XYS";
+
+            // Act
+            //-----------------------------------------------------------------------------------------------------------
+            Action act = () => actual.Should().Contain(expectedSubstring, MoreThan.Once(), "that is {0}", "required");
+
+            // Assert
+            //-----------------------------------------------------------------------------------------------------------
+            act.Should().Throw<XunitException>()
+                .WithMessage("Expected * \"ABCDEF\" to contain \"XYS\" more than 1 time because that is required, but found 0 times.");
+        }
+
+        [Fact]
+        public void When_containment_more_than_once_is_asserted_against_null_it_should_throw_earlier()
+        {
+            // Arrange
+            //-----------------------------------------------------------------------------------------------------------
+            string actual = "a";
+            string expectedSubstring = null;
+
+            //-----------------------------------------------------------------------------------------------------------
+            // Act
+            //-----------------------------------------------------------------------------------------------------------
+            Action act = () => actual.Should().Contain(expectedSubstring, MoreThan.Once());
+
+            //-----------------------------------------------------------------------------------------------------------
+            // Assert
+            //-----------------------------------------------------------------------------------------------------------
+            act
+                .Should().Throw<ArgumentNullException>()
+                .WithMessage("Cannot assert string containment against <null>.*");
+        }
+
+        [Fact]
+        public void When_containment_more_than_once_is_asserted_against_an_empty_string_it_should_throw_earlier()
+        {
+            //-----------------------------------------------------------------------------------------------------------
+            // Arrange
+            //-----------------------------------------------------------------------------------------------------------
+            string actual = "a";
+            string expectedSubstring = "";
+
+            //-----------------------------------------------------------------------------------------------------------
+            // Act
+            //-----------------------------------------------------------------------------------------------------------
+            Action act = () => actual.Should().Contain(expectedSubstring, MoreThan.Once());
+
+            //-----------------------------------------------------------------------------------------------------------
+            // Assert
+            //-----------------------------------------------------------------------------------------------------------
+            act
+                .Should().Throw<ArgumentException>()
+                .WithMessage("Cannot assert string containment against an empty string.*");
+        }
+
+        [Fact]
+        public void When_string_containment_more_than_once_is_asserted_and_actual_value_is_null_then_it_should_throw()
+        {
+            //-----------------------------------------------------------------------------------------------------------
+            // Arrange
+            //-----------------------------------------------------------------------------------------------------------
+            string actual = null;
+            string expectedSubstring = "XYZ";
+
+            //-----------------------------------------------------------------------------------------------------------
+            // Act
+            //-----------------------------------------------------------------------------------------------------------
+            Action act = () => actual.Should().Contain(expectedSubstring, MoreThan.Once(), "that is {0}", "required");
+
+            //-----------------------------------------------------------------------------------------------------------
+            // Assert
+            //-----------------------------------------------------------------------------------------------------------
+            act.Should().Throw<XunitException>()
+                .WithMessage("Expected * <null> to contain \"XYZ\" more than 1 time because that is required, but found 0 times.");
+        }
+
+        #endregion
+
+        #region AtMost
+
+        [Fact]
+        public void When_string_containment_at_most_is_asserted_and_actual_value_contains_the_expected_string_at_most_expected_times_it_should_not_throw()
+        {
+            //-----------------------------------------------------------------------------------------------------------
+            // Arrange
+            //-----------------------------------------------------------------------------------------------------------
+            string actual = "ABCDEBCDF";
+            string expectedSubstring = "BCD";
+
+            //-----------------------------------------------------------------------------------------------------------
+            // Act
+            //-----------------------------------------------------------------------------------------------------------
+            Action act = () => actual.Should().Contain(expectedSubstring, AtMost.Times(2));
+
+            //-----------------------------------------------------------------------------------------------------------
+            // Assert
+            //-----------------------------------------------------------------------------------------------------------
+            act.Should().NotThrow();
+        }
+
+        [Fact]
+        public void When_string_containment_at_most_is_asserted_and_actual_value_contains_the_expected_string_but_not_at_most_expected_times_it_should_throw()
+        {
+            //-----------------------------------------------------------------------------------------------------------
+            // Arrange
+            //-----------------------------------------------------------------------------------------------------------
+            string actual = "ABCDEBCDF";
+            string expectedSubstring = "BCD";
+
+            //-----------------------------------------------------------------------------------------------------------
+            // Act
+            //-----------------------------------------------------------------------------------------------------------
+            Action act = () => actual.Should().Contain(expectedSubstring, AtMost.Times(1), "that is {0}", "required");
+
+            //-----------------------------------------------------------------------------------------------------------
+            // Assert
+            //-----------------------------------------------------------------------------------------------------------
+            act.Should().Throw<XunitException>()
+                .WithMessage("Expected * \"ABCDEBCDF\" to contain \"BCD\" at most 1 time because that is required, but found 2 times.");
+        }
+
+        [Fact]
+        public void When_string_containment_at_most_once_is_asserted_and_actual_value_does_not_contain_the_expected_string_it_should_not_throw()
+        {
+            //-----------------------------------------------------------------------------------------------------------
+            // Arrange
+            //-----------------------------------------------------------------------------------------------------------
+            string actual = "ABCDEF";
+            string expectedSubstring = "XYS";
+
+            //-----------------------------------------------------------------------------------------------------------
+            // Act
+            //-----------------------------------------------------------------------------------------------------------
+            Action act = () => actual.Should().Contain(expectedSubstring, AtMost.Once());
+
+            //-----------------------------------------------------------------------------------------------------------
+            // Assert
+            //-----------------------------------------------------------------------------------------------------------
+            act.Should().NotThrow();
+        }
+
+        [Fact]
+        public void When_containment_at_most_once_is_asserted_against_null_it_should_throw_earlier()
+        {
+            //-----------------------------------------------------------------------------------------------------------
+            // Arrange
+            //-----------------------------------------------------------------------------------------------------------
+            string actual = "a";
+            string expectedSubstring = null;
+
+            //-----------------------------------------------------------------------------------------------------------
+            // Act
+            //-----------------------------------------------------------------------------------------------------------
+            Action act = () => actual.Should().Contain(expectedSubstring, AtMost.Once());
+
+            //-----------------------------------------------------------------------------------------------------------
+            // Assert
+            //-----------------------------------------------------------------------------------------------------------
+            act.Should().Throw<ArgumentNullException>()
+                .WithMessage("Cannot assert string containment against <null>.*")
+                .And.ParamName.Should().Be("expected");
+        }
+
+        [Fact]
+        public void When_containment_at_most_once_is_asserted_against_an_empty_string_it_should_throw_earlier()
+        {
+            //-----------------------------------------------------------------------------------------------------------
+            // Arrange
+            //-----------------------------------------------------------------------------------------------------------
+            string actual = "a";
+            string expectedSubstring = "";
+
+            //-----------------------------------------------------------------------------------------------------------
+            // Act
+            //-----------------------------------------------------------------------------------------------------------
+            Action act = () => actual.Should().Contain(expectedSubstring, AtMost.Once());
+
+            //-----------------------------------------------------------------------------------------------------------
+            // Assert
+            //-----------------------------------------------------------------------------------------------------------
+            act.Should().Throw<ArgumentException>()
+                .WithMessage("Cannot assert string containment against an empty string.*")
+                .And.ParamName.Should().Be("expected");
+        }
+
+        [Fact]
+        public void When_string_containment_at_most_once_is_asserted_and_actual_value_is_null_then_it_should_throw()
+        {
+            //-----------------------------------------------------------------------------------------------------------
+            // Arrange
+            //-----------------------------------------------------------------------------------------------------------
+            string actual = null;
+            string expectedSubstring = "XYZ";
+
+            //-----------------------------------------------------------------------------------------------------------
+            // Act
+            //-----------------------------------------------------------------------------------------------------------
+            Action act = () => actual.Should().Contain(expectedSubstring, AtMost.Once());
+
+            //-----------------------------------------------------------------------------------------------------------
+            // Assert
+            //-----------------------------------------------------------------------------------------------------------
+            act.Should().NotThrow();
+        }
+
+        #endregion
+
+        #region LessThan
+
+        [Fact]
+        public void When_string_containment_less_than_is_asserted_and_actual_value_contains_the_expected_string_less_than_expected_times_it_should_not_throw()
+        {
+            //-----------------------------------------------------------------------------------------------------------
+            // Arrange
+            //-----------------------------------------------------------------------------------------------------------
+            string actual = "ABCDEBCDF";
+            string expectedSubstring = "BCD";
+
+            //-----------------------------------------------------------------------------------------------------------
+            // Act
+            //-----------------------------------------------------------------------------------------------------------
+            Action act = () => actual.Should().Contain(expectedSubstring, LessThan.Times(3));
+
+            //-----------------------------------------------------------------------------------------------------------
+            // Assert
+            //-----------------------------------------------------------------------------------------------------------
+            act.Should().NotThrow();
+        }
+
+        [Fact]
+        public void When_string_containment_less_than_is_asserted_and_actual_value_contains_the_expected_string_but_not_less_than_expected_times_it_should_throw()
+        {
+            //-----------------------------------------------------------------------------------------------------------
+            // Arrange
+            //-----------------------------------------------------------------------------------------------------------
+            string actual = "ABCDEBCDF";
+            string expectedSubstring = "BCD";
+
+            //-----------------------------------------------------------------------------------------------------------
+            // Act
+            //-----------------------------------------------------------------------------------------------------------
+            Action act = () => actual.Should().Contain(expectedSubstring, LessThan.Times(2), "that is {0}", "required");
+
+            //-----------------------------------------------------------------------------------------------------------
+            // Assert
+            //-----------------------------------------------------------------------------------------------------------
+            act.Should().Throw<XunitException>()
+                .WithMessage("Expected * \"ABCDEBCDF\" to contain \"BCD\" less than 2 times because that is required, but found 2 times.");
+        }
+
+        [Fact]
+        public void When_string_containment_less_than_twice_is_asserted_and_actual_value_does_not_contain_the_expected_string_it_should_not_throw()
+        {
+            //-----------------------------------------------------------------------------------------------------------
+            // Arrange
+            //-----------------------------------------------------------------------------------------------------------
+            string actual = "ABCDEF";
+            string expectedSubstring = "XYS";
+
+            //-----------------------------------------------------------------------------------------------------------
+            // Act
+            //-----------------------------------------------------------------------------------------------------------
+            Action act = () => actual.Should().Contain(expectedSubstring, LessThan.Twice());
+
+            //-----------------------------------------------------------------------------------------------------------
+            // Assert
+            //-----------------------------------------------------------------------------------------------------------
+            act.Should().NotThrow();
+        }
+
+        [Fact]
+        public void When_containment_less_than_once_is_asserted_against_null_it_should_throw_earlier()
+        {
+            //-----------------------------------------------------------------------------------------------------------
+            // Arrange
+            //-----------------------------------------------------------------------------------------------------------
+            string actual = "a";
+            string expectedSubstring = null;
+
+            //-----------------------------------------------------------------------------------------------------------
+            // Act
+            //-----------------------------------------------------------------------------------------------------------
+            Action act = () => actual.Should().Contain(expectedSubstring, LessThan.Twice());
+
+            //-----------------------------------------------------------------------------------------------------------
+            // Assert
+            //-----------------------------------------------------------------------------------------------------------
+            act
+                .Should().Throw<ArgumentNullException>()
+                .WithMessage("Cannot assert string containment against <null>.*");
+        }
+
+        [Fact]
+        public void When_containment_less_than_twice_is_asserted_against_an_empty_string_it_should_throw_earlier()
+        {
+            //-----------------------------------------------------------------------------------------------------------
+            // Arrange
+            //-----------------------------------------------------------------------------------------------------------
+            string actual = "a";
+            string expectedSubstring = "";
+
+            //-----------------------------------------------------------------------------------------------------------
+            // Act
+            //-----------------------------------------------------------------------------------------------------------
+            Action act = () => actual.Should().Contain(expectedSubstring, LessThan.Twice());
+
+            //-----------------------------------------------------------------------------------------------------------
+            // Assert
+            //-----------------------------------------------------------------------------------------------------------
+            act
+                .Should().Throw<ArgumentException>()
+                .WithMessage("Cannot assert string containment against an empty string.*");
+        }
+
+        [Fact]
+        public void When_string_containment_less_than_once_is_asserted_and_actual_value_is_null_then_it_should_not_throw()
+        {
+            //-----------------------------------------------------------------------------------------------------------
+            // Arrange
+            //-----------------------------------------------------------------------------------------------------------
+            string actual = null;
+            string expectedSubstring = "XYZ";
+
+            //-----------------------------------------------------------------------------------------------------------
+            // Act
+            //-----------------------------------------------------------------------------------------------------------
+            Action act = () => actual.Should().Contain(expectedSubstring, LessThan.Twice());
+
+            //-----------------------------------------------------------------------------------------------------------
+            // Assert
+            //-----------------------------------------------------------------------------------------------------------
+            act.Should().NotThrow();
+        }
+
+        #endregion
+
+        #endregion
+
+        #region Be Equivalent To
+
+        [Fact]
+        public void When_strings_are_the_same_while_ignoring_case_it_should_not_throw()
+        {
+            //-----------------------------------------------------------------------------------------------------------
+            // Arrange
+            //-----------------------------------------------------------------------------------------------------------
+            string actual = "ABC";
+            string expectedEquivalent = "abc";
+
+            //-----------------------------------------------------------------------------------------------------------
+            // Act / Assert
+            //-----------------------------------------------------------------------------------------------------------
+            actual.Should().BeEquivalentTo(expectedEquivalent);
+        }
+
+        [Fact]
+        public void When_strings_differ_other_than_by_case_it_should_throw()
+        {
+            //-----------------------------------------------------------------------------------------------------------
+            // Act
+            //-----------------------------------------------------------------------------------------------------------
+            Action act = () => "ADC".Should().BeEquivalentTo("abc", "we will test {0} + {1}", 1, 2);
+
+            //-----------------------------------------------------------------------------------------------------------
+            // Assert
+            //-----------------------------------------------------------------------------------------------------------
+            act.Should().Throw<XunitException>().WithMessage(
+                "Expected string to be equivalent to \"abc\" because we will test 1 + 2, but \"ADC\" differs near \"DC\" (index 1).");
+        }
+
+        [Fact]
+        public void When_non_null_string_is_expected_to_be_equivalent_to_null_it_should_throw()
+        {
+            //-----------------------------------------------------------------------------------------------------------
+            // Act
+            //-----------------------------------------------------------------------------------------------------------
+            Action act = () => "ABCDEF".Should().BeEquivalentTo(null);
+
+            //-----------------------------------------------------------------------------------------------------------
+            // Assert
+            //-----------------------------------------------------------------------------------------------------------
+            act.Should().Throw<XunitException>().WithMessage(
+                "Expected string to be equivalent to <null>, but found \"ABCDEF\".");
+        }
+
+        [Fact]
+        public void When_non_empty_string_is_expected_to_be_equivalent_to_empty_it_should_throw()
+        {
+            //-----------------------------------------------------------------------------------------------------------
+            // Act
+            //-----------------------------------------------------------------------------------------------------------
+            Action act = () => "ABC".Should().BeEquivalentTo("");
+
+            //-----------------------------------------------------------------------------------------------------------
+            // Assert
+            //-----------------------------------------------------------------------------------------------------------
+            act.Should().Throw<XunitException>().WithMessage(
+                "Expected string to be equivalent to \"\" with a length of 0, but \"ABC\" has a length of 3, differs near \"ABC\" (index 0).");
+        }
+
+        [Fact]
+        public void When_string_is_equivalent_but_too_short_it_should_throw()
+        {
+            //-----------------------------------------------------------------------------------------------------------
+            // Act
+            //-----------------------------------------------------------------------------------------------------------
+            Action act = () => "AB".Should().BeEquivalentTo("ABCD");
+
+            //-----------------------------------------------------------------------------------------------------------
+            // Assert
+            //-----------------------------------------------------------------------------------------------------------
+            act.Should().Throw<XunitException>().WithMessage(
+                "Expected string to be equivalent to \"ABCD\" with a length of 4, but \"AB\" has a length of 2*");
+        }
+
+        [Fact]
+        public void When_string_equivalence_is_asserted_and_actual_value_is_null_then_it_should_throw()
+        {
+            //-----------------------------------------------------------------------------------------------------------
+            // Act
+            //-----------------------------------------------------------------------------------------------------------
+            string someString = null;
+            Action act = () => someString.Should().BeEquivalentTo("abc", "we will test {0} + {1}", 1, 2);
+
+            //-----------------------------------------------------------------------------------------------------------
+            // Assert
+            //-----------------------------------------------------------------------------------------------------------
+            act.Should().Throw<XunitException>()
+#if NETCOREAPP1_1
+                .WithMessage("Expected string to be equivalent to \"abc\" because we will test 1 + 2, but found <null>.");
+#else
+                .WithMessage("Expected someString to be equivalent to \"abc\" because we will test 1 + 2, but found <null>.");
+#endif
+        }
+
+        [Fact]
+        public void When_the_expected_string_is_equivalent_to_the_actual_string_but_with_trailing_spaces_it_should_throw_with_clear_error_message()
+        {
+            //-----------------------------------------------------------------------------------------------------------
+            // Act
+            //-----------------------------------------------------------------------------------------------------------
+            Action act = () => "ABC".Should().BeEquivalentTo("abc ", "because I say {0}", "so");
+
+            //-----------------------------------------------------------------------------------------------------------
+            // Assert
+            //-----------------------------------------------------------------------------------------------------------
+            act.Should().Throw<XunitException>().WithMessage(
+                "Expected string to be equivalent to \"abc \" because I say so, but it misses some extra whitespace at the end.");
+        }
+
+        [Fact]
+        public void When_the_actual_string_equivalent_to_the_expected_but_with_trailing_spaces_it_should_throw_with_clear_error_message()
+        {
+            //-----------------------------------------------------------------------------------------------------------
+            // Act
+            //-----------------------------------------------------------------------------------------------------------
+            Action act = () => "ABC ".Should().BeEquivalentTo("abc", "because I say {0}", "so");
+
+            //-----------------------------------------------------------------------------------------------------------
+            // Assert
+            //-----------------------------------------------------------------------------------------------------------
+            act.Should().Throw<XunitException>().WithMessage(
+                "Expected string to be equivalent to \"abc\" because I say so, but it has unexpected whitespace at the end.");
+        }
+
+        #endregion
+
+        #region ContainAll
+
+        [Fact]
+        public void When_containment_of_all_strings_in_a_null_collection_is_asserted_it_should_throw_an_argument_exception()
+        {
+            //-----------------------------------------------------------------------------------------------------------
+            // Act
+            //-----------------------------------------------------------------------------------------------------------
             Action act = () => "a".Should().ContainAll(null);
->>>>>>> b69a5c62
-
-            // Assert
-<<<<<<< HEAD
-            //-----------------------------------------------------------------------------------------------------------
-            act.Should().Throw<XunitException>()
-                .WithMessage("Expected * \"ABCDEF\" to contain \"XYS\" exactly 1 time because that is required, but found 0 times.");
-=======
+
+            //-----------------------------------------------------------------------------------------------------------
+            // Assert
+            //-----------------------------------------------------------------------------------------------------------
             act.Should().Throw<ArgumentNullException>()
                 .WithMessage("Cannot*containment*null*")
                 .And.ParamName.Should().Be("values");
->>>>>>> b69a5c62
-        }
-
-        [Fact]
-        public void When_containment_exactly_once_is_asserted_against_null_it_should_throw_earlier()
-        {
-<<<<<<< HEAD
-            //-----------------------------------------------------------------------------------------------------------
-            // Arrange
-            //-----------------------------------------------------------------------------------------------------------
-            string actual = "a";
-            string expectedSubstring = null;
-
-            //-----------------------------------------------------------------------------------------------------------
-            // Act
-            //-----------------------------------------------------------------------------------------------------------
-            Action act = () => actual.Should().Contain(expectedSubstring, Exactly.Once());
-=======
-            // Act
+        }
+
+        [Fact]
+        public void When_containment_of_all_strings_in_an_empty_collection_is_asserted_it_should_throw_an_argument_exception()
+        {
+            //-----------------------------------------------------------------------------------------------------------
+            // Act
+            //-----------------------------------------------------------------------------------------------------------
             Action act = () => "a".Should().ContainAll();
->>>>>>> b69a5c62
-
-            // Assert
-<<<<<<< HEAD
-            //-----------------------------------------------------------------------------------------------------------
-            act
-                .Should().Throw<ArgumentNullException>()
-                .WithMessage("Cannot assert string containment against <null>.*");
-=======
+
+            //-----------------------------------------------------------------------------------------------------------
+            // Assert
+            //-----------------------------------------------------------------------------------------------------------
             act.Should().Throw<ArgumentException>()
                 .WithMessage("Cannot*containment*empty*")
                 .And.ParamName.Should().Be("values");
->>>>>>> b69a5c62
-        }
-
-        [Fact]
-        public void When_containment_exactly_once_is_asserted_against_an_empty_string_it_should_throw_earlier()
-        {
-            // Arrange
-<<<<<<< HEAD
-            //-----------------------------------------------------------------------------------------------------------
-            string actual = "a";
-            string expectedSubstring = "";
-=======
+        }
+
+        [Fact]
+        public void When_containment_of_all_strings_in_a_collection_is_asserted_and_all_strings_are_present_it_should_succeed()
+        {
+            //-----------------------------------------------------------------------------------------------------------
+            // Arrange
+            //-----------------------------------------------------------------------------------------------------------
             const string red = "red";
             const string green = "green";
             const string yellow = "yellow";
             var testString = $"{red} {green} {yellow}";
->>>>>>> b69a5c62
-
-            // Act
-<<<<<<< HEAD
-            //-----------------------------------------------------------------------------------------------------------
-            Action act = () => actual.Should().Contain(expectedSubstring, Exactly.Once());
-=======
+
+            //-----------------------------------------------------------------------------------------------------------
+            // Act
+            //-----------------------------------------------------------------------------------------------------------
             Action act = () => testString.Should().ContainAll(red, green, yellow);
->>>>>>> b69a5c62
-
-            // Assert
-<<<<<<< HEAD
-            //-----------------------------------------------------------------------------------------------------------
-            act
-                .Should().Throw<ArgumentException>()
-                .WithMessage("Cannot assert string containment against an empty string.*");
-=======
+
+            //-----------------------------------------------------------------------------------------------------------
+            // Assert
+            //-----------------------------------------------------------------------------------------------------------
             act.Should().NotThrow();
->>>>>>> b69a5c62
-        }
-
-        [Fact]
-        public void When_string_containment_exactly_once_is_asserted_and_actual_value_is_null_then_it_should_throw()
-        {
-            // Arrange
-<<<<<<< HEAD
-            //-----------------------------------------------------------------------------------------------------------
-            string actual = null;
-            string expectedSubstring = "XYZ";
-=======
+        }
+
+        [Fact]
+        public void When_containment_of_all_strings_in_a_collection_is_asserted_and_equivalent_but_not_exact_matches_exist_for_all_it_should_throw()
+        {
+            //-----------------------------------------------------------------------------------------------------------
+            // Arrange
+            //-----------------------------------------------------------------------------------------------------------
             const string redLowerCase = "red";
             const string redUpperCase = "RED";
             const string greenWithoutWhitespace = "green";
             const string greenWithWhitespace = "  green ";
             var testString = $"{redLowerCase} {greenWithoutWhitespace}";
->>>>>>> b69a5c62
-
-            // Act
-<<<<<<< HEAD
-            //-----------------------------------------------------------------------------------------------------------
-            Action act = () => actual.Should().Contain(expectedSubstring, Exactly.Once(), "that is {0}", "required");
-=======
+
+            //-----------------------------------------------------------------------------------------------------------
+            // Act
+            //-----------------------------------------------------------------------------------------------------------
             Action act = () => testString.Should().ContainAll(redUpperCase, greenWithWhitespace);
->>>>>>> b69a5c62
-
-            // Assert
-<<<<<<< HEAD
-            //-----------------------------------------------------------------------------------------------------------
-            act.Should().Throw<XunitException>()
-                .WithMessage("Expected * <null> to contain \"XYZ\" exactly 1 time because that is required, but found 0 times.");
-=======
+
+            //-----------------------------------------------------------------------------------------------------------
+            // Assert
+            //-----------------------------------------------------------------------------------------------------------
             act
                 .Should().Throw<XunitException>()
                 .WithMessage($"*{testString}*contain*{redUpperCase}*{greenWithWhitespace}*");
->>>>>>> b69a5c62
-        }
-
-        #endregion
-
-        #region AtLeast
-
-        [Fact]
-        public void When_string_containment_at_least_is_asserted_and_actual_value_contains_the_expected_string_at_least_expected_times_it_should_not_throw()
-        {
-            // Arrange
-<<<<<<< HEAD
-            //-----------------------------------------------------------------------------------------------------------
-            string actual = "ABCDEBCDF";
-            string expectedSubstring = "BCD";
-=======
+        }
+
+        [Fact]
+        public void When_containment_of_all_strings_in_a_collection_is_asserted_and_none_of_the_strings_are_present_it_should_throw()
+        {
+            //-----------------------------------------------------------------------------------------------------------
+            // Arrange
+            //-----------------------------------------------------------------------------------------------------------
             const string red = "red";
             const string green = "green";
             const string yellow = "yellow";
             const string blue = "blue";
             var testString = $"{red} {green}";
->>>>>>> b69a5c62
-
-            // Act
-<<<<<<< HEAD
-            //-----------------------------------------------------------------------------------------------------------
-            Action act = () => actual.Should().Contain(expectedSubstring, AtLeast.Times(2));
-=======
+
+            //-----------------------------------------------------------------------------------------------------------
+            // Act
+            //-----------------------------------------------------------------------------------------------------------
             Action act = () => testString.Should().ContainAll(yellow, blue);
->>>>>>> b69a5c62
-
-            // Assert
-<<<<<<< HEAD
-            //-----------------------------------------------------------------------------------------------------------
-            act.Should().NotThrow();
-=======
+
+            //-----------------------------------------------------------------------------------------------------------
+            // Assert
+            //-----------------------------------------------------------------------------------------------------------
             act
                 .Should().Throw<XunitException>()
                 .WithMessage($"*{testString}*contain*{yellow}*{blue}*");
->>>>>>> b69a5c62
-        }
-
-        [Fact]
-        public void When_string_containment_at_least_is_asserted_and_actual_value_contains_the_expected_string_but_not_at_least_expected_times_it_should_throw()
-        {
-            // Arrange
-<<<<<<< HEAD
-            //-----------------------------------------------------------------------------------------------------------
-            string actual = "ABCDEBCDF";
-            string expectedSubstring = "BCD";
-=======
+        }
+
+        [Fact]
+        public void When_containment_of_all_strings_in_a_collection_is_asserted_with_reason_and_assertion_failes_then_failure_message_should_contain_reason()
+        {
+            //-----------------------------------------------------------------------------------------------------------
+            // Arrange
+            //-----------------------------------------------------------------------------------------------------------
             const string red = "red";
             const string green = "green";
             const string yellow = "yellow";
@@ -1984,1028 +2517,186 @@
             const string because = "some {0} reason";
             var becauseArgs = new[] { "special" };
             var expectedErrorReason = string.Format(because, becauseArgs);
->>>>>>> b69a5c62
-
-            // Act
-<<<<<<< HEAD
-            //-----------------------------------------------------------------------------------------------------------
-            Action act = () => actual.Should().Contain(expectedSubstring, AtLeast.Times(3), "that is {0}", "required");
-=======
+
+            //-----------------------------------------------------------------------------------------------------------
+            // Act
+            //-----------------------------------------------------------------------------------------------------------
             Action act = () => testString.Should().ContainAll(new[] { yellow, blue }, because, becauseArgs);
->>>>>>> b69a5c62
-
-            // Assert
-<<<<<<< HEAD
-            //-----------------------------------------------------------------------------------------------------------
-            act.Should().Throw<XunitException>()
-                .WithMessage("Expected * \"ABCDEBCDF\" to contain \"BCD\" at least 3 times because that is required, but found 2 times.");
-=======
+
+            //-----------------------------------------------------------------------------------------------------------
+            // Assert
+            //-----------------------------------------------------------------------------------------------------------
             act
                 .Should().Throw<XunitException>()
                 .WithMessage($"*{testString}*contain*{yellow}*{blue}*because {expectedErrorReason}*");
->>>>>>> b69a5c62
-        }
-
-        [Fact]
-        public void When_string_containment_at_least_once_is_asserted_and_actual_value_does_not_contain_the_expected_string_it_should_throw_earlier()
-        {
-            // Arrange
-<<<<<<< HEAD
-            //-----------------------------------------------------------------------------------------------------------
-            string actual = "ABCDEF";
-            string expectedSubstring = "XYS";
-=======
+        }
+
+        [Fact]
+        public void When_containment_of_all_strings_in_a_collection_is_asserted_and_only_some_of_the_strings_are_present_it_should_throw()
+        {
+            //-----------------------------------------------------------------------------------------------------------
+            // Arrange
+            //-----------------------------------------------------------------------------------------------------------
             const string red = "red";
             const string green = "green";
             const string yellow = "yellow";
             const string blue = "blue";
             var testString = $"{red} {green} {yellow}";
->>>>>>> b69a5c62
-
-            // Act
-<<<<<<< HEAD
-            //-----------------------------------------------------------------------------------------------------------
-            Action act = () => actual.Should().Contain(expectedSubstring, AtLeast.Once(), "that is {0}", "required");
-=======
+
+            //-----------------------------------------------------------------------------------------------------------
+            // Act
+            //-----------------------------------------------------------------------------------------------------------
             Action act = () => testString.Should().ContainAll(red, blue, green);
->>>>>>> b69a5c62
-
-            // Assert
-<<<<<<< HEAD
-            //-----------------------------------------------------------------------------------------------------------
-            act.Should().Throw<XunitException>()
-                .WithMessage("Expected * \"ABCDEF\" to contain \"XYS\" at least 1 time because that is required, but found 0 times.");
-=======
+
+            //-----------------------------------------------------------------------------------------------------------
+            // Assert
+            //-----------------------------------------------------------------------------------------------------------
             act
                 .Should().Throw<XunitException>()
                 .WithMessage($"*{testString}*contain*{blue}*");
->>>>>>> b69a5c62
-        }
-
-        [Fact]
-        public void When_containment_at_least_once_is_asserted_against_null_it_should_throw_earlier()
-        {
-<<<<<<< HEAD
-            //-----------------------------------------------------------------------------------------------------------
-            // Arrange
-            //-----------------------------------------------------------------------------------------------------------
-            string actual = "a";
-            string expectedSubstring = null;
-
-            //-----------------------------------------------------------------------------------------------------------
-            // Act
-            //-----------------------------------------------------------------------------------------------------------
-            Action act = () => actual.Should().Contain(expectedSubstring, AtLeast.Once());
-=======
-            // Act
+        }
+
+        #endregion
+
+        #region ContainAny
+
+        [Fact]
+        public void When_containment_of_any_string_in_a_null_collection_is_asserted_it_should_throw_an_argument_exception()
+        {
+            //-----------------------------------------------------------------------------------------------------------
+            // Act
+            //-----------------------------------------------------------------------------------------------------------
             Action act = () => "a".Should().ContainAny(null);
->>>>>>> b69a5c62
-
-            // Assert
-<<<<<<< HEAD
-            //-----------------------------------------------------------------------------------------------------------
-            act
-                .Should().Throw<ArgumentNullException>()
-                .WithMessage("Cannot assert string containment against <null>.*");
-=======
+
+            //-----------------------------------------------------------------------------------------------------------
+            // Assert
+            //-----------------------------------------------------------------------------------------------------------
             act.Should().Throw<ArgumentNullException>()
                 .WithMessage("Cannot*containment*null*")
                 .And.ParamName.Should().Be("values");
->>>>>>> b69a5c62
-        }
-
-        [Fact]
-        public void When_containment_at_least_once_is_asserted_against_an_empty_string_it_should_throw_earlier()
-        {
-<<<<<<< HEAD
-            //-----------------------------------------------------------------------------------------------------------
-            // Arrange
-            //-----------------------------------------------------------------------------------------------------------
-            string actual = "a";
-            string expectedSubstring = "";
-
-            //-----------------------------------------------------------------------------------------------------------
-            // Act
-            //-----------------------------------------------------------------------------------------------------------
-            Action act = () => actual.Should().Contain(expectedSubstring, AtLeast.Once());
-=======
-            // Act
+        }
+
+        [Fact]
+        public void When_containment_of_any_string_in_an_empty_collection_is_asserted_it_should_throw_an_argument_exception()
+        {
+            //-----------------------------------------------------------------------------------------------------------
+            // Act
+            //-----------------------------------------------------------------------------------------------------------
             Action act = () => "a".Should().ContainAny();
->>>>>>> b69a5c62
-
-            // Assert
-<<<<<<< HEAD
-            //-----------------------------------------------------------------------------------------------------------
-            act
-                .Should().Throw<ArgumentException>()
-                .WithMessage("Cannot assert string containment against an empty string.*");
-=======
+
+            //-----------------------------------------------------------------------------------------------------------
+            // Assert
+            //-----------------------------------------------------------------------------------------------------------
             act.Should().Throw<ArgumentException>()
                 .WithMessage("Cannot*containment*empty*")
                 .And.ParamName.Should().Be("values");
->>>>>>> b69a5c62
-        }
-
-        [Fact]
-        public void When_string_containment_at_least_once_is_asserted_and_actual_value_is_null_then_it_should_throw()
-        {
-            // Arrange
-<<<<<<< HEAD
-            //-----------------------------------------------------------------------------------------------------------
-            string actual = null;
-            string expectedSubstring = "XYZ";
-=======
+        }
+
+        [Fact]
+        public void When_containment_of_any_string_in_a_collection_is_asserted_and_all_of_the_strings_are_present_it_should_succeed()
+        {
+            //-----------------------------------------------------------------------------------------------------------
+            // Arrange
+            //-----------------------------------------------------------------------------------------------------------
             const string red = "red";
             const string green = "green";
             const string yellow = "yellow";
             var testString = $"{red} {green} {yellow}";
->>>>>>> b69a5c62
-
-            // Act
-<<<<<<< HEAD
-            //-----------------------------------------------------------------------------------------------------------
-            Action act = () => actual.Should().Contain(expectedSubstring, AtLeast.Once(), "that is {0}", "required");
-=======
+
+            //-----------------------------------------------------------------------------------------------------------
+            // Act
+            //-----------------------------------------------------------------------------------------------------------
             Action act = () => testString.Should().ContainAny(red, green, yellow);
->>>>>>> b69a5c62
-
-            // Assert
-<<<<<<< HEAD
-            //-----------------------------------------------------------------------------------------------------------
-            act.Should().Throw<XunitException>()
-                .WithMessage("Expected * <null> to contain \"XYZ\" at least 1 time because that is required, but found 0 times.");
-=======
+
+            //-----------------------------------------------------------------------------------------------------------
+            // Assert
+            //-----------------------------------------------------------------------------------------------------------
             act.Should().NotThrow();
->>>>>>> b69a5c62
-        }
-
-        #endregion
-
-        #region MoreThan
-
-        [Fact]
-        public void When_string_containment_more_than_is_asserted_and_actual_value_contains_the_expected_string_more_than_expected_times_it_should_not_throw()
-        {
-            // Arrange
-<<<<<<< HEAD
-            //-----------------------------------------------------------------------------------------------------------
-            string actual = "ABCDEBCDF";
-            string expectedSubstring = "BCD";
-=======
+        }
+
+        [Fact]
+        public void When_containment_of_any_string_in_a_collection_is_asserted_and_only_some_of_the_strings_are_present_it_should_succeed()
+        {
+            //-----------------------------------------------------------------------------------------------------------
+            // Arrange
+            //-----------------------------------------------------------------------------------------------------------
             const string red = "red";
             const string green = "green";
             const string blue = "blue";
             var testString = $"{red} {green}";
->>>>>>> b69a5c62
-
-            // Act
-<<<<<<< HEAD
-            //-----------------------------------------------------------------------------------------------------------
-            Action act = () => actual.Should().Contain(expectedSubstring, MoreThan.Times(1));
-=======
+
+            //-----------------------------------------------------------------------------------------------------------
+            // Act
+            //-----------------------------------------------------------------------------------------------------------
             Action act = () => testString.Should().ContainAny(red, blue, green);
->>>>>>> b69a5c62
-
-            // Assert
+
+            //-----------------------------------------------------------------------------------------------------------
+            // Assert
+            //-----------------------------------------------------------------------------------------------------------
             act.Should().NotThrow();
         }
 
         [Fact]
-        public void When_string_containment_more_than_is_asserted_and_actual_value_contains_the_expected_string_but_not_more_than_expected_times_it_should_throw()
-        {
-            // Arrange
-<<<<<<< HEAD
-            //-----------------------------------------------------------------------------------------------------------
-            string actual = "ABCDEBCDF";
-            string expectedSubstring = "BCD";
-=======
+        public void When_containment_of_any_string_in_a_collection_is_asserted_and_none_of_the_strings_are_present_it_should_throw()
+        {
+            //-----------------------------------------------------------------------------------------------------------
+            // Arrange
+            //-----------------------------------------------------------------------------------------------------------
             const string red = "red";
             const string green = "green";
             const string blue = "blue";
             const string purple = "purple";
             var testString = $"{red} {green}";
->>>>>>> b69a5c62
-
-            // Act
-<<<<<<< HEAD
-            //-----------------------------------------------------------------------------------------------------------
-            Action act = () => actual.Should().Contain(expectedSubstring, MoreThan.Times(2), "that is {0}", "required");
-=======
+
+            //-----------------------------------------------------------------------------------------------------------
+            // Act
+            //-----------------------------------------------------------------------------------------------------------
             Action act = () => testString.Should().ContainAny(blue, purple);
->>>>>>> b69a5c62
-
-            // Assert
-<<<<<<< HEAD
-            //-----------------------------------------------------------------------------------------------------------
-            act.Should().Throw<XunitException>()
-                .WithMessage("Expected * \"ABCDEBCDF\" to contain \"BCD\" more than 2 times because that is required, but found 2 times.");
-=======
+
+            //-----------------------------------------------------------------------------------------------------------
+            // Assert
+            //-----------------------------------------------------------------------------------------------------------
             act
                 .Should().Throw<XunitException>()
                 .WithMessage($"*{testString}*contain at least one of*{blue}*{purple}*");
->>>>>>> b69a5c62
-        }
-
-        [Fact]
-        public void When_string_containment_more_than_once_is_asserted_and_actual_value_does_not_contain_the_expected_string_it_should_throw()
-        {
-            // Arrange
-<<<<<<< HEAD
-            //-----------------------------------------------------------------------------------------------------------
-            string actual = "ABCDEF";
-            string expectedSubstring = "XYS";
-=======
+        }
+
+        [Fact]
+        public void When_containment_of_any_string_in_a_collection_is_asserted_and_there_are_equivalent_but_not_exatch_matches_it_should_throw()
+        {
+            //-----------------------------------------------------------------------------------------------------------
+            // Arrange
+            //-----------------------------------------------------------------------------------------------------------
             const string redLowerCase = "red";
             const string redUpperCase = "RED";
             const string greenWithoutWhitespace = "green";
             const string greenWithWhitespace = "   green";
             var testString = $"{redLowerCase} {greenWithoutWhitespace}";
->>>>>>> b69a5c62
-
-            // Act
-<<<<<<< HEAD
-            //-----------------------------------------------------------------------------------------------------------
-            Action act = () => actual.Should().Contain(expectedSubstring, MoreThan.Once(), "that is {0}", "required");
-=======
+
+            //-----------------------------------------------------------------------------------------------------------
+            // Act
+            //-----------------------------------------------------------------------------------------------------------
             Action act = () => testString.Should().ContainAny(redUpperCase, greenWithWhitespace);
->>>>>>> b69a5c62
-
-            // Assert
-<<<<<<< HEAD
-            //-----------------------------------------------------------------------------------------------------------
-            act.Should().Throw<XunitException>()
-                .WithMessage("Expected * \"ABCDEF\" to contain \"XYS\" more than 1 time because that is required, but found 0 times.");
-=======
+
+            //-----------------------------------------------------------------------------------------------------------
+            // Assert
+            //-----------------------------------------------------------------------------------------------------------
             act
                 .Should().Throw<XunitException>()
                 .WithMessage($"*{testString}*contain at least one of*{redUpperCase}*{greenWithWhitespace}*");
->>>>>>> b69a5c62
-        }
-
-        [Fact]
-        public void When_containment_more_than_once_is_asserted_against_null_it_should_throw_earlier()
-        {
-            // Arrange
-<<<<<<< HEAD
-            //-----------------------------------------------------------------------------------------------------------
-            string actual = "a";
-            string expectedSubstring = null;
-=======
+        }
+
+        [Fact]
+        public void When_containment_of_any_string_in_a_collection_is_asserted_with_reason_and_assertion_fails_then_failure_message_contains_reason()
+        {
+            //-----------------------------------------------------------------------------------------------------------
+            // Arrange
+            //-----------------------------------------------------------------------------------------------------------
             const string red = "red";
             const string green = "green";
             const string blue = "blue";
             const string purple = "purple";
             var testString = $"{red} {green}";
->>>>>>> b69a5c62
-
-            //-----------------------------------------------------------------------------------------------------------
-            // Act
-            //-----------------------------------------------------------------------------------------------------------
-            Action act = () => actual.Should().Contain(expectedSubstring, MoreThan.Once());
-
-            //-----------------------------------------------------------------------------------------------------------
-            // Assert
-            //-----------------------------------------------------------------------------------------------------------
-            act
-                .Should().Throw<ArgumentNullException>()
-                .WithMessage("Cannot assert string containment against <null>.*");
-        }
-
-        [Fact]
-        public void When_containment_more_than_once_is_asserted_against_an_empty_string_it_should_throw_earlier()
-        {
-            //-----------------------------------------------------------------------------------------------------------
-            // Arrange
-            //-----------------------------------------------------------------------------------------------------------
-            string actual = "a";
-            string expectedSubstring = "";
-
-            //-----------------------------------------------------------------------------------------------------------
-            // Act
-            //-----------------------------------------------------------------------------------------------------------
-            Action act = () => actual.Should().Contain(expectedSubstring, MoreThan.Once());
-
-            //-----------------------------------------------------------------------------------------------------------
-            // Assert
-            //-----------------------------------------------------------------------------------------------------------
-            act
-                .Should().Throw<ArgumentException>()
-                .WithMessage("Cannot assert string containment against an empty string.*");
-        }
-
-        [Fact]
-        public void When_string_containment_more_than_once_is_asserted_and_actual_value_is_null_then_it_should_throw()
-        {
-            //-----------------------------------------------------------------------------------------------------------
-            // Arrange
-            //-----------------------------------------------------------------------------------------------------------
-            string actual = null;
-            string expectedSubstring = "XYZ";
-
-            //-----------------------------------------------------------------------------------------------------------
-            // Act
-            //-----------------------------------------------------------------------------------------------------------
-            Action act = () => actual.Should().Contain(expectedSubstring, MoreThan.Once(), "that is {0}", "required");
-
-            //-----------------------------------------------------------------------------------------------------------
-            // Assert
-            //-----------------------------------------------------------------------------------------------------------
-            act.Should().Throw<XunitException>()
-                .WithMessage("Expected * <null> to contain \"XYZ\" more than 1 time because that is required, but found 0 times.");
-        }
-
-        #endregion
-
-        #region AtMost
-
-        [Fact]
-        public void When_string_containment_at_most_is_asserted_and_actual_value_contains_the_expected_string_at_most_expected_times_it_should_not_throw()
-        {
-            //-----------------------------------------------------------------------------------------------------------
-            // Arrange
-            //-----------------------------------------------------------------------------------------------------------
-            string actual = "ABCDEBCDF";
-            string expectedSubstring = "BCD";
-
-            //-----------------------------------------------------------------------------------------------------------
-            // Act
-            //-----------------------------------------------------------------------------------------------------------
-            Action act = () => actual.Should().Contain(expectedSubstring, AtMost.Times(2));
-
-            //-----------------------------------------------------------------------------------------------------------
-            // Assert
-            //-----------------------------------------------------------------------------------------------------------
-            act.Should().NotThrow();
-        }
-
-        [Fact]
-        public void When_string_containment_at_most_is_asserted_and_actual_value_contains_the_expected_string_but_not_at_most_expected_times_it_should_throw()
-        {
-            //-----------------------------------------------------------------------------------------------------------
-            // Arrange
-            //-----------------------------------------------------------------------------------------------------------
-            string actual = "ABCDEBCDF";
-            string expectedSubstring = "BCD";
-
-            //-----------------------------------------------------------------------------------------------------------
-            // Act
-            //-----------------------------------------------------------------------------------------------------------
-            Action act = () => actual.Should().Contain(expectedSubstring, AtMost.Times(1), "that is {0}", "required");
-
-            //-----------------------------------------------------------------------------------------------------------
-            // Assert
-            //-----------------------------------------------------------------------------------------------------------
-            act.Should().Throw<XunitException>()
-                .WithMessage("Expected * \"ABCDEBCDF\" to contain \"BCD\" at most 1 time because that is required, but found 2 times.");
-        }
-
-        [Fact]
-        public void When_string_containment_at_most_once_is_asserted_and_actual_value_does_not_contain_the_expected_string_it_should_not_throw()
-        {
-            //-----------------------------------------------------------------------------------------------------------
-            // Arrange
-            //-----------------------------------------------------------------------------------------------------------
-            string actual = "ABCDEF";
-            string expectedSubstring = "XYS";
-
-            //-----------------------------------------------------------------------------------------------------------
-            // Act
-            //-----------------------------------------------------------------------------------------------------------
-            Action act = () => actual.Should().Contain(expectedSubstring, AtMost.Once());
-
-            //-----------------------------------------------------------------------------------------------------------
-            // Assert
-            //-----------------------------------------------------------------------------------------------------------
-            act.Should().NotThrow();
-        }
-
-        [Fact]
-        public void When_containment_at_most_once_is_asserted_against_null_it_should_throw_earlier()
-        {
-            //-----------------------------------------------------------------------------------------------------------
-            // Arrange
-            //-----------------------------------------------------------------------------------------------------------
-            string actual = "a";
-            string expectedSubstring = null;
-
-            //-----------------------------------------------------------------------------------------------------------
-            // Act
-            //-----------------------------------------------------------------------------------------------------------
-            Action act = () => actual.Should().Contain(expectedSubstring, AtMost.Once());
-
-            //-----------------------------------------------------------------------------------------------------------
-            // Assert
-            //-----------------------------------------------------------------------------------------------------------
-            act.Should().Throw<ArgumentNullException>()
-                .WithMessage("Cannot assert string containment against <null>.*")
-                .And.ParamName.Should().Be("expected");
-        }
-
-        [Fact]
-        public void When_containment_at_most_once_is_asserted_against_an_empty_string_it_should_throw_earlier()
-        {
-            //-----------------------------------------------------------------------------------------------------------
-            // Arrange
-            //-----------------------------------------------------------------------------------------------------------
-            string actual = "a";
-            string expectedSubstring = "";
-
-            //-----------------------------------------------------------------------------------------------------------
-            // Act
-            //-----------------------------------------------------------------------------------------------------------
-            Action act = () => actual.Should().Contain(expectedSubstring, AtMost.Once());
-
-            //-----------------------------------------------------------------------------------------------------------
-            // Assert
-            //-----------------------------------------------------------------------------------------------------------
-            act.Should().Throw<ArgumentException>()
-                .WithMessage("Cannot assert string containment against an empty string.*")
-                .And.ParamName.Should().Be("expected");
-        }
-
-        [Fact]
-        public void When_string_containment_at_most_once_is_asserted_and_actual_value_is_null_then_it_should_throw()
-        {
-            //-----------------------------------------------------------------------------------------------------------
-            // Arrange
-            //-----------------------------------------------------------------------------------------------------------
-            string actual = null;
-            string expectedSubstring = "XYZ";
-
-            //-----------------------------------------------------------------------------------------------------------
-            // Act
-            //-----------------------------------------------------------------------------------------------------------
-            Action act = () => actual.Should().Contain(expectedSubstring, AtMost.Once());
-
-            //-----------------------------------------------------------------------------------------------------------
-            // Assert
-            //-----------------------------------------------------------------------------------------------------------
-            act.Should().NotThrow();
-        }
-
-        #endregion
-
-        #region LessThan
-
-        [Fact]
-        public void When_string_containment_less_than_is_asserted_and_actual_value_contains_the_expected_string_less_than_expected_times_it_should_not_throw()
-        {
-            //-----------------------------------------------------------------------------------------------------------
-            // Arrange
-            //-----------------------------------------------------------------------------------------------------------
-            string actual = "ABCDEBCDF";
-            string expectedSubstring = "BCD";
-
-            //-----------------------------------------------------------------------------------------------------------
-            // Act
-            //-----------------------------------------------------------------------------------------------------------
-            Action act = () => actual.Should().Contain(expectedSubstring, LessThan.Times(3));
-
-            //-----------------------------------------------------------------------------------------------------------
-            // Assert
-            //-----------------------------------------------------------------------------------------------------------
-            act.Should().NotThrow();
-        }
-
-        [Fact]
-        public void When_string_containment_less_than_is_asserted_and_actual_value_contains_the_expected_string_but_not_less_than_expected_times_it_should_throw()
-        {
-            //-----------------------------------------------------------------------------------------------------------
-            // Arrange
-            //-----------------------------------------------------------------------------------------------------------
-            string actual = "ABCDEBCDF";
-            string expectedSubstring = "BCD";
-
-            //-----------------------------------------------------------------------------------------------------------
-            // Act
-            //-----------------------------------------------------------------------------------------------------------
-            Action act = () => actual.Should().Contain(expectedSubstring, LessThan.Times(2), "that is {0}", "required");
-
-            //-----------------------------------------------------------------------------------------------------------
-            // Assert
-            //-----------------------------------------------------------------------------------------------------------
-            act.Should().Throw<XunitException>()
-                .WithMessage("Expected * \"ABCDEBCDF\" to contain \"BCD\" less than 2 times because that is required, but found 2 times.");
-        }
-
-        [Fact]
-        public void When_string_containment_less_than_twice_is_asserted_and_actual_value_does_not_contain_the_expected_string_it_should_not_throw()
-        {
-            //-----------------------------------------------------------------------------------------------------------
-            // Arrange
-            //-----------------------------------------------------------------------------------------------------------
-            string actual = "ABCDEF";
-            string expectedSubstring = "XYS";
-
-            //-----------------------------------------------------------------------------------------------------------
-            // Act
-            //-----------------------------------------------------------------------------------------------------------
-            Action act = () => actual.Should().Contain(expectedSubstring, LessThan.Twice());
-
-            //-----------------------------------------------------------------------------------------------------------
-            // Assert
-            //-----------------------------------------------------------------------------------------------------------
-            act.Should().NotThrow();
-        }
-
-        [Fact]
-        public void When_containment_less_than_once_is_asserted_against_null_it_should_throw_earlier()
-        {
-            //-----------------------------------------------------------------------------------------------------------
-            // Arrange
-            //-----------------------------------------------------------------------------------------------------------
-            string actual = "a";
-            string expectedSubstring = null;
-
-            //-----------------------------------------------------------------------------------------------------------
-            // Act
-            //-----------------------------------------------------------------------------------------------------------
-            Action act = () => actual.Should().Contain(expectedSubstring, LessThan.Twice());
-
-            //-----------------------------------------------------------------------------------------------------------
-            // Assert
-            //-----------------------------------------------------------------------------------------------------------
-            act
-                .Should().Throw<ArgumentNullException>()
-                .WithMessage("Cannot assert string containment against <null>.*");
-        }
-
-        [Fact]
-        public void When_containment_less_than_twice_is_asserted_against_an_empty_string_it_should_throw_earlier()
-        {
-            //-----------------------------------------------------------------------------------------------------------
-            // Arrange
-            //-----------------------------------------------------------------------------------------------------------
-            string actual = "a";
-            string expectedSubstring = "";
-
-            //-----------------------------------------------------------------------------------------------------------
-            // Act
-            //-----------------------------------------------------------------------------------------------------------
-            Action act = () => actual.Should().Contain(expectedSubstring, LessThan.Twice());
-
-            //-----------------------------------------------------------------------------------------------------------
-            // Assert
-            //-----------------------------------------------------------------------------------------------------------
-            act
-                .Should().Throw<ArgumentException>()
-                .WithMessage("Cannot assert string containment against an empty string.*");
-        }
-
-        [Fact]
-        public void When_string_containment_less_than_once_is_asserted_and_actual_value_is_null_then_it_should_not_throw()
-        {
-            //-----------------------------------------------------------------------------------------------------------
-            // Arrange
-            //-----------------------------------------------------------------------------------------------------------
-            string actual = null;
-            string expectedSubstring = "XYZ";
-
-            //-----------------------------------------------------------------------------------------------------------
-            // Act
-            //-----------------------------------------------------------------------------------------------------------
-            Action act = () => actual.Should().Contain(expectedSubstring, LessThan.Twice());
-
-            //-----------------------------------------------------------------------------------------------------------
-            // Assert
-            //-----------------------------------------------------------------------------------------------------------
-            act.Should().NotThrow();
-        }
-
-        #endregion
-
-        #endregion
-
-        #region Be Equivalent To
-
-        [Fact]
-        public void When_strings_are_the_same_while_ignoring_case_it_should_not_throw()
-        {
-            //-----------------------------------------------------------------------------------------------------------
-            // Arrange
-            //-----------------------------------------------------------------------------------------------------------
-            string actual = "ABC";
-            string expectedEquivalent = "abc";
-
-            //-----------------------------------------------------------------------------------------------------------
-            // Act / Assert
-            //-----------------------------------------------------------------------------------------------------------
-            actual.Should().BeEquivalentTo(expectedEquivalent);
-        }
-
-        [Fact]
-        public void When_strings_differ_other_than_by_case_it_should_throw()
-        {
-            //-----------------------------------------------------------------------------------------------------------
-            // Act
-            //-----------------------------------------------------------------------------------------------------------
-            Action act = () => "ADC".Should().BeEquivalentTo("abc", "we will test {0} + {1}", 1, 2);
-
-            //-----------------------------------------------------------------------------------------------------------
-            // Assert
-            //-----------------------------------------------------------------------------------------------------------
-            act.Should().Throw<XunitException>().WithMessage(
-                "Expected string to be equivalent to \"abc\" because we will test 1 + 2, but \"ADC\" differs near \"DC\" (index 1).");
-        }
-
-        [Fact]
-        public void When_non_null_string_is_expected_to_be_equivalent_to_null_it_should_throw()
-        {
-            //-----------------------------------------------------------------------------------------------------------
-            // Act
-            //-----------------------------------------------------------------------------------------------------------
-            Action act = () => "ABCDEF".Should().BeEquivalentTo(null);
-
-            //-----------------------------------------------------------------------------------------------------------
-            // Assert
-            //-----------------------------------------------------------------------------------------------------------
-            act.Should().Throw<XunitException>().WithMessage(
-                "Expected string to be equivalent to <null>, but found \"ABCDEF\".");
-        }
-
-        [Fact]
-        public void When_non_empty_string_is_expected_to_be_equivalent_to_empty_it_should_throw()
-        {
-            //-----------------------------------------------------------------------------------------------------------
-            // Act
-            //-----------------------------------------------------------------------------------------------------------
-            Action act = () => "ABC".Should().BeEquivalentTo("");
-
-            //-----------------------------------------------------------------------------------------------------------
-            // Assert
-            //-----------------------------------------------------------------------------------------------------------
-            act.Should().Throw<XunitException>().WithMessage(
-                "Expected string to be equivalent to \"\" with a length of 0, but \"ABC\" has a length of 3, differs near \"ABC\" (index 0).");
-        }
-
-        [Fact]
-        public void When_string_is_equivalent_but_too_short_it_should_throw()
-        {
-            //-----------------------------------------------------------------------------------------------------------
-            // Act
-            //-----------------------------------------------------------------------------------------------------------
-            Action act = () => "AB".Should().BeEquivalentTo("ABCD");
-
-            //-----------------------------------------------------------------------------------------------------------
-            // Assert
-            //-----------------------------------------------------------------------------------------------------------
-            act.Should().Throw<XunitException>().WithMessage(
-                "Expected string to be equivalent to \"ABCD\" with a length of 4, but \"AB\" has a length of 2*");
-        }
-
-        [Fact]
-        public void When_string_equivalence_is_asserted_and_actual_value_is_null_then_it_should_throw()
-        {
-            //-----------------------------------------------------------------------------------------------------------
-            // Act
-            //-----------------------------------------------------------------------------------------------------------
-            string someString = null;
-            Action act = () => someString.Should().BeEquivalentTo("abc", "we will test {0} + {1}", 1, 2);
-
-            //-----------------------------------------------------------------------------------------------------------
-            // Assert
-            //-----------------------------------------------------------------------------------------------------------
-            act.Should().Throw<XunitException>()
-#if NETCOREAPP1_1
-                .WithMessage("Expected string to be equivalent to \"abc\" because we will test 1 + 2, but found <null>.");
-#else
-                .WithMessage("Expected someString to be equivalent to \"abc\" because we will test 1 + 2, but found <null>.");
-#endif
-        }
-
-        [Fact]
-        public void When_the_expected_string_is_equivalent_to_the_actual_string_but_with_trailing_spaces_it_should_throw_with_clear_error_message()
-        {
-            //-----------------------------------------------------------------------------------------------------------
-            // Act
-            //-----------------------------------------------------------------------------------------------------------
-            Action act = () => "ABC".Should().BeEquivalentTo("abc ", "because I say {0}", "so");
-
-            //-----------------------------------------------------------------------------------------------------------
-            // Assert
-            //-----------------------------------------------------------------------------------------------------------
-            act.Should().Throw<XunitException>().WithMessage(
-                "Expected string to be equivalent to \"abc \" because I say so, but it misses some extra whitespace at the end.");
-        }
-
-        [Fact]
-        public void When_the_actual_string_equivalent_to_the_expected_but_with_trailing_spaces_it_should_throw_with_clear_error_message()
-        {
-            //-----------------------------------------------------------------------------------------------------------
-            // Act
-            //-----------------------------------------------------------------------------------------------------------
-            Action act = () => "ABC ".Should().BeEquivalentTo("abc", "because I say {0}", "so");
-
-            //-----------------------------------------------------------------------------------------------------------
-            // Assert
-            //-----------------------------------------------------------------------------------------------------------
-            act.Should().Throw<XunitException>().WithMessage(
-                "Expected string to be equivalent to \"abc\" because I say so, but it has unexpected whitespace at the end.");
-        }
-
-        #endregion
-
-        #region ContainAll
-
-        [Fact]
-        public void When_containment_of_all_strings_in_a_null_collection_is_asserted_it_should_throw_an_argument_exception()
-        {
-            //-----------------------------------------------------------------------------------------------------------
-            // Act
-            //-----------------------------------------------------------------------------------------------------------
-            Action act = () => "a".Should().ContainAll(null);
-
-            //-----------------------------------------------------------------------------------------------------------
-            // Assert
-            //-----------------------------------------------------------------------------------------------------------
-            act.Should().Throw<ArgumentNullException>()
-                .WithMessage("Cannot*containment*null*")
-                .And.ParamName.Should().Be("values");
-        }
-
-        [Fact]
-        public void When_containment_of_all_strings_in_an_empty_collection_is_asserted_it_should_throw_an_argument_exception()
-        {
-            //-----------------------------------------------------------------------------------------------------------
-            // Act
-            //-----------------------------------------------------------------------------------------------------------
-            Action act = () => "a".Should().ContainAll();
-
-            //-----------------------------------------------------------------------------------------------------------
-            // Assert
-            //-----------------------------------------------------------------------------------------------------------
-            act.Should().Throw<ArgumentException>()
-                .WithMessage("Cannot*containment*empty*")
-                .And.ParamName.Should().Be("values");
-        }
-
-        [Fact]
-        public void When_containment_of_all_strings_in_a_collection_is_asserted_and_all_strings_are_present_it_should_succeed()
-        {
-            //-----------------------------------------------------------------------------------------------------------
-            // Arrange
-            //-----------------------------------------------------------------------------------------------------------
-            const string red = "red";
-            const string green = "green";
-            const string yellow = "yellow";
-            var testString = $"{red} {green} {yellow}";
-
-            //-----------------------------------------------------------------------------------------------------------
-            // Act
-            //-----------------------------------------------------------------------------------------------------------
-            Action act = () => testString.Should().ContainAll(red, green, yellow);
-
-            //-----------------------------------------------------------------------------------------------------------
-            // Assert
-            //-----------------------------------------------------------------------------------------------------------
-            act.Should().NotThrow();
-        }
-
-        [Fact]
-        public void When_containment_of_all_strings_in_a_collection_is_asserted_and_equivalent_but_not_exact_matches_exist_for_all_it_should_throw()
-        {
-            //-----------------------------------------------------------------------------------------------------------
-            // Arrange
-            //-----------------------------------------------------------------------------------------------------------
-            const string redLowerCase = "red";
-            const string redUpperCase = "RED";
-            const string greenWithoutWhitespace = "green";
-            const string greenWithWhitespace = "  green ";
-            var testString = $"{redLowerCase} {greenWithoutWhitespace}";
-
-            //-----------------------------------------------------------------------------------------------------------
-            // Act
-            //-----------------------------------------------------------------------------------------------------------
-            Action act = () => testString.Should().ContainAll(redUpperCase, greenWithWhitespace);
-
-            //-----------------------------------------------------------------------------------------------------------
-            // Assert
-            //-----------------------------------------------------------------------------------------------------------
-            act
-                .Should().Throw<XunitException>()
-                .WithMessage($"*{testString}*contain*{redUpperCase}*{greenWithWhitespace}*");
-        }
-
-        [Fact]
-        public void When_containment_of_all_strings_in_a_collection_is_asserted_and_none_of_the_strings_are_present_it_should_throw()
-        {
-            //-----------------------------------------------------------------------------------------------------------
-            // Arrange
-            //-----------------------------------------------------------------------------------------------------------
-            const string red = "red";
-            const string green = "green";
-            const string yellow = "yellow";
-            const string blue = "blue";
-            var testString = $"{red} {green}";
-
-            //-----------------------------------------------------------------------------------------------------------
-            // Act
-            //-----------------------------------------------------------------------------------------------------------
-            Action act = () => testString.Should().ContainAll(yellow, blue);
-
-            //-----------------------------------------------------------------------------------------------------------
-            // Assert
-            //-----------------------------------------------------------------------------------------------------------
-            act
-                .Should().Throw<XunitException>()
-                .WithMessage($"*{testString}*contain*{yellow}*{blue}*");
-        }
-
-        [Fact]
-        public void When_containment_of_all_strings_in_a_collection_is_asserted_with_reason_and_assertion_failes_then_failure_message_should_contain_reason()
-        {
-            //-----------------------------------------------------------------------------------------------------------
-            // Arrange
-            //-----------------------------------------------------------------------------------------------------------
-            const string red = "red";
-            const string green = "green";
-            const string yellow = "yellow";
-            const string blue = "blue";
-            var testString = $"{red} {green}";
-
-            const string because = "some {0} reason";
-            var becauseArgs = new[] { "special" };
-            var expectedErrorReason = string.Format(because, becauseArgs);
-
-            //-----------------------------------------------------------------------------------------------------------
-            // Act
-            //-----------------------------------------------------------------------------------------------------------
-            Action act = () => testString.Should().ContainAll(new[] { yellow, blue }, because, becauseArgs);
-
-            //-----------------------------------------------------------------------------------------------------------
-            // Assert
-            //-----------------------------------------------------------------------------------------------------------
-            act
-                .Should().Throw<XunitException>()
-                .WithMessage($"*{testString}*contain*{yellow}*{blue}*because {expectedErrorReason}*");
-        }
-
-        [Fact]
-        public void When_containment_of_all_strings_in_a_collection_is_asserted_and_only_some_of_the_strings_are_present_it_should_throw()
-        {
-            //-----------------------------------------------------------------------------------------------------------
-            // Arrange
-            //-----------------------------------------------------------------------------------------------------------
-            const string red = "red";
-            const string green = "green";
-            const string yellow = "yellow";
-            const string blue = "blue";
-            var testString = $"{red} {green} {yellow}";
-
-            //-----------------------------------------------------------------------------------------------------------
-            // Act
-            //-----------------------------------------------------------------------------------------------------------
-            Action act = () => testString.Should().ContainAll(red, blue, green);
-
-            //-----------------------------------------------------------------------------------------------------------
-            // Assert
-            //-----------------------------------------------------------------------------------------------------------
-            act
-                .Should().Throw<XunitException>()
-                .WithMessage($"*{testString}*contain*{blue}*");
-        }
-
-        #endregion
-
-        #region ContainAny
-
-        [Fact]
-        public void When_containment_of_any_string_in_a_null_collection_is_asserted_it_should_throw_an_argument_exception()
-        {
-            //-----------------------------------------------------------------------------------------------------------
-            // Act
-            //-----------------------------------------------------------------------------------------------------------
-            Action act = () => "a".Should().ContainAny(null);
-
-            //-----------------------------------------------------------------------------------------------------------
-            // Assert
-            //-----------------------------------------------------------------------------------------------------------
-            act.Should().Throw<ArgumentNullException>()
-                .WithMessage("Cannot*containment*null*")
-                .And.ParamName.Should().Be("values");
-        }
-
-        [Fact]
-        public void When_containment_of_any_string_in_an_empty_collection_is_asserted_it_should_throw_an_argument_exception()
-        {
-            //-----------------------------------------------------------------------------------------------------------
-            // Act
-            //-----------------------------------------------------------------------------------------------------------
-            Action act = () => "a".Should().ContainAny();
-
-            //-----------------------------------------------------------------------------------------------------------
-            // Assert
-            //-----------------------------------------------------------------------------------------------------------
-            act.Should().Throw<ArgumentException>()
-                .WithMessage("Cannot*containment*empty*")
-                .And.ParamName.Should().Be("values");
-        }
-
-        [Fact]
-        public void When_containment_of_any_string_in_a_collection_is_asserted_and_all_of_the_strings_are_present_it_should_succeed()
-        {
-            //-----------------------------------------------------------------------------------------------------------
-            // Arrange
-            //-----------------------------------------------------------------------------------------------------------
-            const string red = "red";
-            const string green = "green";
-            const string yellow = "yellow";
-            var testString = $"{red} {green} {yellow}";
-
-            //-----------------------------------------------------------------------------------------------------------
-            // Act
-            //-----------------------------------------------------------------------------------------------------------
-            Action act = () => testString.Should().ContainAny(red, green, yellow);
-
-            //-----------------------------------------------------------------------------------------------------------
-            // Assert
-            //-----------------------------------------------------------------------------------------------------------
-            act.Should().NotThrow();
-        }
-
-        [Fact]
-        public void When_containment_of_any_string_in_a_collection_is_asserted_and_only_some_of_the_strings_are_present_it_should_succeed()
-        {
-            //-----------------------------------------------------------------------------------------------------------
-            // Arrange
-            //-----------------------------------------------------------------------------------------------------------
-            const string red = "red";
-            const string green = "green";
-            const string blue = "blue";
-            var testString = $"{red} {green}";
-
-            //-----------------------------------------------------------------------------------------------------------
-            // Act
-            //-----------------------------------------------------------------------------------------------------------
-            Action act = () => testString.Should().ContainAny(red, blue, green);
-
-            //-----------------------------------------------------------------------------------------------------------
-            // Assert
-            //-----------------------------------------------------------------------------------------------------------
-            act.Should().NotThrow();
-        }
-
-        [Fact]
-        public void When_containment_of_any_string_in_a_collection_is_asserted_and_none_of_the_strings_are_present_it_should_throw()
-        {
-            //-----------------------------------------------------------------------------------------------------------
-            // Arrange
-            //-----------------------------------------------------------------------------------------------------------
-            const string red = "red";
-            const string green = "green";
-            const string blue = "blue";
-            const string purple = "purple";
-            var testString = $"{red} {green}";
-
-            //-----------------------------------------------------------------------------------------------------------
-            // Act
-            //-----------------------------------------------------------------------------------------------------------
-            Action act = () => testString.Should().ContainAny(blue, purple);
-
-            //-----------------------------------------------------------------------------------------------------------
-            // Assert
-            //-----------------------------------------------------------------------------------------------------------
-            act
-                .Should().Throw<XunitException>()
-                .WithMessage($"*{testString}*contain at least one of*{blue}*{purple}*");
-        }
-
-        [Fact]
-        public void When_containment_of_any_string_in_a_collection_is_asserted_and_there_are_equivalent_but_not_exatch_matches_it_should_throw()
-        {
-            //-----------------------------------------------------------------------------------------------------------
-            // Arrange
-            //-----------------------------------------------------------------------------------------------------------
-            const string redLowerCase = "red";
-            const string redUpperCase = "RED";
-            const string greenWithoutWhitespace = "green";
-            const string greenWithWhitespace = "   green";
-            var testString = $"{redLowerCase} {greenWithoutWhitespace}";
-
-            //-----------------------------------------------------------------------------------------------------------
-            // Act
-            //-----------------------------------------------------------------------------------------------------------
-            Action act = () => testString.Should().ContainAny(redUpperCase, greenWithWhitespace);
-
-            //-----------------------------------------------------------------------------------------------------------
-            // Assert
-            //-----------------------------------------------------------------------------------------------------------
-            act
-                .Should().Throw<XunitException>()
-                .WithMessage($"*{testString}*contain at least one of*{redUpperCase}*{greenWithWhitespace}*");
-        }
-
-        [Fact]
-        public void When_containment_of_any_string_in_a_collection_is_asserted_with_reason_and_assertion_fails_then_failure_message_contains_reason()
-        {
-            //-----------------------------------------------------------------------------------------------------------
-            // Arrange
-            //-----------------------------------------------------------------------------------------------------------
-            const string red = "red";
-            const string green = "green";
-            const string blue = "blue";
-            const string purple = "purple";
-            var testString = $"{red} {green}";
 
             const string because = "some {0} reason";
             var becauseArgs = new[] { "special" };
@@ -3346,7 +3037,6 @@
             var expectedErrorReason = string.Format(because, becauseArgs);
 
             // Act
-<<<<<<< HEAD
             //-----------------------------------------------------------------------------------------------------------
             Action act = () => testString.Should().NotContainAny(new[] { red }, because, becauseArgs);
 
@@ -3615,9 +3305,6 @@
             // Act
             //-----------------------------------------------------------------------------------------------------------
             Action act = () => actual.Should().ContainEquivalentOf(expectedSubstring, Exactly.Once());
-=======
-            Action act = () => testString.Should().ContainAny(new[] { blue, purple }, because, becauseArgs);
->>>>>>> b69a5c62
 
             // Assert
             act
@@ -3695,7 +3382,6 @@
         [Fact]
         public void When_string_containment_equivalent_of_exactly_is_asserted_and_actual_value_contains_the_expected_string_but_not_exactly_expected_times_it_should_throw()
         {
-<<<<<<< HEAD
             //-----------------------------------------------------------------------------------------------------------
             // Arrange
             //-----------------------------------------------------------------------------------------------------------
@@ -3817,10 +3503,6 @@
             // Act
             //-----------------------------------------------------------------------------------------------------------
             Action act = () => actual.Should().ContainEquivalentOf(expectedSubstring, AtLeast.Times(2));
-=======
-            // Act
-            Action act = () => "a".Should().NotContain("A");
->>>>>>> b69a5c62
 
             // Assert
             act.Should().NotThrow();
@@ -3829,7 +3511,6 @@
         [Fact]
         public void When_string_containment_equivalent_of_at_least_is_asserted_and_actual_value_contains_the_expected_string_but_not_at_least_expected_times_it_should_throw()
         {
-<<<<<<< HEAD
             //-----------------------------------------------------------------------------------------------------------
             // Arrange
             //-----------------------------------------------------------------------------------------------------------
@@ -3861,10 +3542,6 @@
             // Act
             //-----------------------------------------------------------------------------------------------------------
             Action act = () => actual.Should().ContainEquivalentOf(expectedSubstring, AtLeast.Once(), "that is {0}", "required");
-=======
-            // Act
-            Action act = () => "abcd".Should().NotContain("bc", "it was not expected {0}", "today");
->>>>>>> b69a5c62
 
             // Assert
             act.Should().Throw<XunitException>()
@@ -3874,7 +3551,6 @@
         [Fact]
         public void When_containment_equivalent_of_at_least_once_is_asserted_against_null_it_should_throw_earlier()
         {
-<<<<<<< HEAD
             //-----------------------------------------------------------------------------------------------------------
             // Arrange
             //-----------------------------------------------------------------------------------------------------------
@@ -3885,28 +3561,17 @@
             // Act
             //-----------------------------------------------------------------------------------------------------------
             Action act = () => actual.Should().ContainEquivalentOf(expectedSubstring, AtLeast.Once());
-=======
-            // Act
-            Action act = () => "a".Should().NotContain(null);
->>>>>>> b69a5c62
-
-            // Assert
-<<<<<<< HEAD
+
+            // Assert
             //-----------------------------------------------------------------------------------------------------------
             act
                 .Should().Throw<ArgumentNullException>()
                 .WithMessage("Cannot assert string containment against <null>.*");
-=======
-            act.Should().Throw<ArgumentNullException>()
-                .WithMessage("Cannot assert string containment against <null>.*")
-                .And.ParamName.Should().Be("unexpected");
->>>>>>> b69a5c62
         }
 
         [Fact]
         public void When_containment_equivalent_of_at_least_once_is_asserted_against_an_empty_string_it_should_throw_earlier()
         {
-<<<<<<< HEAD
             //-----------------------------------------------------------------------------------------------------------
             // Arrange
             //-----------------------------------------------------------------------------------------------------------
@@ -3917,28 +3582,17 @@
             // Act
             //-----------------------------------------------------------------------------------------------------------
             Action act = () => actual.Should().ContainEquivalentOf(expectedSubstring, AtLeast.Once());
-=======
-            // Act
-            Action act = () => "a".Should().NotContain("");
->>>>>>> b69a5c62
-
-            // Assert
-<<<<<<< HEAD
+
+            // Assert
             //-----------------------------------------------------------------------------------------------------------
             act
                 .Should().Throw<ArgumentException>()
                 .WithMessage("Cannot assert string containment against an empty string.*");
-=======
-            act.Should().Throw<ArgumentException>()
-                .WithMessage("Cannot assert string containment against an empty string.*")
-                .And.ParamName.Should().Be("unexpected");
->>>>>>> b69a5c62
         }
 
         [Fact]
         public void When_string_containment_equivalent_of_at_least_once_is_asserted_and_actual_value_is_null_then_it_should_throw_earlier()
         {
-<<<<<<< HEAD
             //-----------------------------------------------------------------------------------------------------------
             // Arrange
             //-----------------------------------------------------------------------------------------------------------
@@ -3949,21 +3603,11 @@
             // Act
             //-----------------------------------------------------------------------------------------------------------
             Action act = () => actual.Should().ContainEquivalentOf(expectedSubstring, AtLeast.Once(), "that is {0}", "required");
-=======
-            // Act
-            Action act = () => "a".Should().NotContainAll(null);
->>>>>>> b69a5c62
-
-            // Assert
-<<<<<<< HEAD
+
+            // Assert
             //-----------------------------------------------------------------------------------------------------------
             act.Should().Throw<XunitException>()
                 .WithMessage("Expected * <null> to contain equivalent of \"XyZ\" at least 1 time because that is required, but found 0 times.");
-=======
-            act.Should().Throw<ArgumentNullException>()
-                .WithMessage("Cannot*containment*null*")
-                .And.ParamName.Should().Be("values");
->>>>>>> b69a5c62
         }
 
         #endregion
@@ -3973,7 +3617,6 @@
         [Fact]
         public void When_string_containment_equivalent_of_more_than_is_asserted_and_actual_value_contains_the_expected_string_more_than_expected_times_it_should_not_throw()
         {
-<<<<<<< HEAD
             //-----------------------------------------------------------------------------------------------------------
             // Arrange
             //-----------------------------------------------------------------------------------------------------------
@@ -3984,198 +3627,102 @@
             // Act
             //-----------------------------------------------------------------------------------------------------------
             Action act = () => actual.Should().ContainEquivalentOf(expectedSubstring, MoreThan.Times(1));
-=======
-            // Act
-            Action act = () => "a".Should().NotContainAll();
->>>>>>> b69a5c62
-
-            // Assert
-<<<<<<< HEAD
+
+            // Assert
             //-----------------------------------------------------------------------------------------------------------
             act.Should().NotThrow();
-=======
-            act.Should().Throw<ArgumentException>()
-                .WithMessage("Cannot*containment*empty*")
-                .And.ParamName.Should().Be("values");
->>>>>>> b69a5c62
         }
 
         [Fact]
         public void When_string_containment_equivalent_of_more_than_is_asserted_and_actual_value_contains_the_expected_string_but_not_more_than_expected_times_it_should_throw()
         {
             // Arrange
-<<<<<<< HEAD
             //-----------------------------------------------------------------------------------------------------------
             string actual = "abCDEBcDF";
             string expectedSubstring = "Bcd";
-=======
-            const string red = "red";
-            const string green = "green";
-            const string yellow = "yellow";
-            var testString = $"{red} {green} {yellow}";
->>>>>>> b69a5c62
-
-            // Act
-<<<<<<< HEAD
+
+            // Act
             //-----------------------------------------------------------------------------------------------------------
             Action act = () => actual.Should().ContainEquivalentOf(expectedSubstring, MoreThan.Times(2), "that is {0}", "required");
-=======
-            Action act = () => testString.Should().NotContainAll(red, green, yellow);
->>>>>>> b69a5c62
-
-            // Assert
-<<<<<<< HEAD
+
+            // Assert
             //-----------------------------------------------------------------------------------------------------------
             act.Should().Throw<XunitException>()
                 .WithMessage("Expected * \"abCDEBcDF\" to contain equivalent of \"Bcd\" more than 2 times because that is required, but found 2 times.");
-=======
-            act
-                .Should().Throw<XunitException>()
-                .WithMessage($"*not*{testString}*contain all*{red}*{green}*{yellow}*");
->>>>>>> b69a5c62
         }
 
         [Fact]
         public void When_string_containment_equivalent_of_more_than_once_is_asserted_and_actual_value_does_not_contain_the_expected_string_it_should_throw_earlier()
         {
             // Arrange
-<<<<<<< HEAD
             //-----------------------------------------------------------------------------------------------------------
             string actual = "abCDEf";
             string expectedSubstring = "xyS";
-=======
-            const string red = "red";
-            const string green = "green";
-            const string yellow = "yellow";
-            var testString = $"{red} {green} {yellow}";
-
-            const string because = "some {0} reason";
-            var becauseArgs = new[] { "special" };
-            var expectedErrorReason = string.Format(because, becauseArgs);
->>>>>>> b69a5c62
-
-            // Act
-<<<<<<< HEAD
+
+            // Act
             //-----------------------------------------------------------------------------------------------------------
             Action act = () => actual.Should().ContainEquivalentOf(expectedSubstring, MoreThan.Once(), "that is {0}", "required");
-=======
-            Action act = () => testString.Should().NotContainAll(new[] { red, green, yellow }, because, becauseArgs);
->>>>>>> b69a5c62
-
-            // Assert
-<<<<<<< HEAD
+
+            // Assert
             //-----------------------------------------------------------------------------------------------------------
             act.Should().Throw<XunitException>()
                 .WithMessage("Expected * \"abCDEf\" to contain equivalent of \"xyS\" more than 1 time because that is required, but found 0 times.");
-=======
-            act
-                .Should().Throw<XunitException>()
-                .WithMessage($"*not*{testString}*contain all*{red}*{green}*{yellow}*because*{expectedErrorReason}*");
->>>>>>> b69a5c62
         }
 
         [Fact]
         public void When_containment_equivalent_of_more_than_once_is_asserted_against_null_it_should_throw_earlier()
         {
             // Arrange
-<<<<<<< HEAD
             //-----------------------------------------------------------------------------------------------------------
             string actual = "a";
             string expectedSubstring = null;
-=======
-            const string red = "red";
-            const string green = "green";
-            const string yellow = "yellow";
-            const string purple = "purple";
-            var testString = $"{red} {green} {yellow}";
->>>>>>> b69a5c62
-
-            // Act
-<<<<<<< HEAD
+
+            // Act
             //-----------------------------------------------------------------------------------------------------------
             Action act = () => actual.Should().ContainEquivalentOf(expectedSubstring, MoreThan.Once());
-=======
-            Action act = () => testString.Should().NotContainAll(red, green, yellow, purple);
->>>>>>> b69a5c62
-
-            // Assert
-<<<<<<< HEAD
+
+            // Assert
             //-----------------------------------------------------------------------------------------------------------
             act
                 .Should().Throw<ArgumentNullException>()
                 .WithMessage("Cannot assert string containment against <null>.*");
-=======
-            act.Should().NotThrow();
->>>>>>> b69a5c62
         }
 
         [Fact]
         public void When_containment_equivalent_of_more_than_once_is_asserted_against_an_empty_string_it_should_throw_earlier()
         {
             // Arrange
-<<<<<<< HEAD
             //-----------------------------------------------------------------------------------------------------------
             string actual = "a";
             string expectedSubstring = "";
-=======
-            const string red = "red";
-            const string green = "green";
-            const string yellow = "yellow";
-            const string purple = "purple";
-            var testString = $"{red} {green}";
->>>>>>> b69a5c62
-
-            // Act
-<<<<<<< HEAD
+
+            // Act
             //-----------------------------------------------------------------------------------------------------------
             Action act = () => actual.Should().ContainEquivalentOf(expectedSubstring, MoreThan.Once());
-=======
-            Action act = () => testString.Should().NotContainAll(yellow, purple);
->>>>>>> b69a5c62
-
-            // Assert
-<<<<<<< HEAD
+
+            // Assert
             //-----------------------------------------------------------------------------------------------------------
             act
                 .Should().Throw<ArgumentException>()
                 .WithMessage("Cannot assert string containment against an empty string.*");
-=======
-            act.Should().NotThrow();
->>>>>>> b69a5c62
         }
 
         [Fact]
         public void When_string_containment_equivalent_of_more_than_once_is_asserted_and_actual_value_is_null_then_it_should_throw_earlier()
         {
             // Arrange
-<<<<<<< HEAD
             //-----------------------------------------------------------------------------------------------------------
             string actual = null;
             string expectedSubstring = "XyZ";
-=======
-            const string redWithoutWhitespace = "red";
-            const string redWithWhitespace = "  red ";
-            const string lowerCaseGreen = "green";
-            const string upperCaseGreen = "GREEN";
-            var testString = $"{redWithoutWhitespace} {lowerCaseGreen}";
->>>>>>> b69a5c62
-
-            // Act
-<<<<<<< HEAD
+
+            // Act
             //-----------------------------------------------------------------------------------------------------------
             Action act = () => actual.Should().ContainEquivalentOf(expectedSubstring, MoreThan.Once(), "that is {0}", "required");
-=======
-            Action act = () => testString.Should().NotContainAll(redWithWhitespace, upperCaseGreen);
->>>>>>> b69a5c62
-
-            // Assert
-<<<<<<< HEAD
+
+            // Assert
             //-----------------------------------------------------------------------------------------------------------
             act.Should().Throw<XunitException>()
                 .WithMessage("Expected * <null> to contain equivalent of \"XyZ\" more than 1 time because that is required, but found 0 times.");
-=======
-            act.Should().NotThrow();
->>>>>>> b69a5c62
         }
 
         #endregion
@@ -4185,7 +3732,6 @@
         [Fact]
         public void When_string_containment_equivalent_of_at_most_is_asserted_and_actual_value_contains_the_expected_string_at_most_expected_times_it_should_not_throw()
         {
-<<<<<<< HEAD
             //-----------------------------------------------------------------------------------------------------------
             // Arrange
             //-----------------------------------------------------------------------------------------------------------
@@ -4196,130 +3742,58 @@
             // Act
             //-----------------------------------------------------------------------------------------------------------
             Action act = () => actual.Should().ContainEquivalentOf(expectedSubstring, AtMost.Times(2));
-=======
-            // Act
-            Action act = () => "a".Should().NotContainAny(null);
-
-            // Assert
-            act.Should().Throw<ArgumentNullException>()
-                .WithMessage("Cannot*containment*null*")
-                .And.ParamName.Should().Be("values");
-        }
-
-        [Fact]
-        public void When_exclusion_of_any_string_in_an_empty_collection_is_asserted_it_should_throw_an_argument_exception()
-        {
-            // Act
-            Action act = () => "a".Should().NotContainAny();
->>>>>>> b69a5c62
-
-            // Assert
-<<<<<<< HEAD
+
+            // Assert
             //-----------------------------------------------------------------------------------------------------------
             act.Should().NotThrow();
-=======
-            act.Should().Throw<ArgumentException>()
-                .WithMessage("Cannot*containment*empty*")
-                .And.ParamName.Should().Be("values");
->>>>>>> b69a5c62
         }
 
         [Fact]
         public void When_string_containment_equivalent_of_at_most_is_asserted_and_actual_value_contains_the_expected_string_but_not_at_most_expected_times_it_should_throw()
         {
             // Arrange
-<<<<<<< HEAD
             //-----------------------------------------------------------------------------------------------------------
             string actual = "abCDEBcDF";
             string expectedSubstring = "Bcd";
-=======
-            const string red = "red";
-            const string green = "green";
-            const string yellow = "yellow";
-            var testString = $"{red} {green} {yellow}";
->>>>>>> b69a5c62
-
-            // Act
-<<<<<<< HEAD
+
+            // Act
             //-----------------------------------------------------------------------------------------------------------
             Action act = () => actual.Should().ContainEquivalentOf(expectedSubstring, AtMost.Times(1), "that is {0}", "required");
-=======
-            Action act = () => testString.Should().NotContainAny(red, green, yellow);
->>>>>>> b69a5c62
-
-            // Assert
-<<<<<<< HEAD
+
+            // Assert
             //-----------------------------------------------------------------------------------------------------------
             act.Should().Throw<XunitException>()
                 .WithMessage("Expected * \"abCDEBcDF\" to contain equivalent of \"Bcd\" at most 1 time because that is required, but found 2 times.");
-=======
-            act
-                .Should().Throw<XunitException>()
-                .WithMessage($"*not*{testString}*contain any*{red}*{green}*{yellow}*");
->>>>>>> b69a5c62
         }
 
         [Fact]
         public void When_string_containment_equivalent_of_at_most_once_is_asserted_and_actual_value_does_not_contain_the_expected_string_it_should_not_throw()
         {
             // Arrange
-<<<<<<< HEAD
             //-----------------------------------------------------------------------------------------------------------
             string actual = "abCDEf";
             string expectedSubstring = "xyS";
-=======
-            const string red = "red";
-            const string green = "green";
-            const string yellow = "yellow";
-            const string purple = "purple";
-            var testString = $"{red} {green} {yellow}";
->>>>>>> b69a5c62
-
-            // Act
-<<<<<<< HEAD
+
+            // Act
             //-----------------------------------------------------------------------------------------------------------
             Action act = () => actual.Should().ContainEquivalentOf(expectedSubstring, AtMost.Once());
-=======
-            Action act = () => testString.Should().NotContainAny(red, purple, green);
->>>>>>> b69a5c62
-
-            // Assert
-<<<<<<< HEAD
+
+            // Assert
             //-----------------------------------------------------------------------------------------------------------
             act.Should().NotThrow();
-=======
-            act
-                .Should().Throw<XunitException>()
-                .WithMessage($"*not*{testString}*contain any*{red}*{green}*");
->>>>>>> b69a5c62
         }
 
         [Fact]
         public void When_containment_equivalent_of_at_most_once_is_asserted_against_null_it_should_throw_earlier()
         {
             // Arrange
-<<<<<<< HEAD
             //-----------------------------------------------------------------------------------------------------------
             string actual = "a";
             string expectedSubstring = null;
-=======
-            const string red = "red";
-            const string green = "green";
-            const string yellow = "yellow";
-            var testString = $"{red} {green} {yellow}";
-
-            const string because = "some {0} reason";
-            var becauseArgs = new[] { "special" };
-            var expectedErrorReason = string.Format(because, becauseArgs);
->>>>>>> b69a5c62
-
-            // Act
-<<<<<<< HEAD
+
+            // Act
             //-----------------------------------------------------------------------------------------------------------
             Action act = () => actual.Should().ContainEquivalentOf(expectedSubstring, AtMost.Once());
-=======
-            Action act = () => testString.Should().NotContainAny(new[] { red }, because, becauseArgs);
->>>>>>> b69a5c62
 
             // Assert
             act
@@ -4331,60 +3805,32 @@
         public void When_containment_equivalent_of_at_most_once_is_asserted_against_an_empty_string_it_should_throw_earlier()
         {
             // Arrange
-<<<<<<< HEAD
             //-----------------------------------------------------------------------------------------------------------
             string actual = "a";
             string expectedSubstring = "";
-=======
-            const string redLowerCase = "red";
-            const string redUpperCase = "RED";
-            const string greenWithoutWhitespace = "green";
-            const string greenWithWhitespace = " green  ";
-            var testString = $"{redLowerCase} {greenWithoutWhitespace}";
->>>>>>> b69a5c62
-
-            // Act
-<<<<<<< HEAD
+
+            // Act
             //-----------------------------------------------------------------------------------------------------------
             Action act = () => actual.Should().ContainEquivalentOf(expectedSubstring, AtMost.Once());
-=======
-            Action act = () => testString.Should().NotContainAny(redUpperCase, greenWithWhitespace);
->>>>>>> b69a5c62
-
-            // Assert
-<<<<<<< HEAD
+
+            // Assert
             //-----------------------------------------------------------------------------------------------------------
             act
                 .Should().Throw<ArgumentException>()
                 .WithMessage("Cannot assert string containment against an empty string.*");
-=======
-            act.Should().NotThrow();
->>>>>>> b69a5c62
         }
 
         [Fact]
         public void When_string_containment_equivalent_of_at_most_once_is_asserted_and_actual_value_is_null_then_it_should_not_throw()
         {
             // Arrange
-<<<<<<< HEAD
             //-----------------------------------------------------------------------------------------------------------
             string actual = null;
             string expectedSubstring = "XyZ";
-=======
-            const string red = "red";
-            const string green = "green";
-            const string yellow = "yellow";
-            const string purple = "purple";
-            var testString = $"{red} {green}";
->>>>>>> b69a5c62
-
-            // Act
-<<<<<<< HEAD
+
+            // Act
             //-----------------------------------------------------------------------------------------------------------
             Action act = () => actual.Should().ContainEquivalentOf(expectedSubstring, AtMost.Once());
-=======
-            Action act = () => testString.Should().NotContainAny(yellow, purple);
->>>>>>> b69a5c62
 
             // Assert
             act.Should().NotThrow();
@@ -4397,7 +3843,6 @@
         [Fact]
         public void When_string_containment_equivalent_of_less_than_is_asserted_and_actual_value_contains_the_expected_string_less_than_expected_times_it_should_not_throw()
         {
-<<<<<<< HEAD
             //-----------------------------------------------------------------------------------------------------------
             // Arrange
             //-----------------------------------------------------------------------------------------------------------
@@ -4408,38 +3853,15 @@
             // Act
             //-----------------------------------------------------------------------------------------------------------
             Action act = () => actual.Should().ContainEquivalentOf(expectedSubstring, LessThan.Times(3));
-=======
-            // Act
-            Action act = () =>
-                "a".Should().NotContainEquivalentOf(null);
-
-            // Assert
-            act.Should().Throw<XunitException>()
-                .WithMessage("Did not expect string to contain equivalent of <null> but found \"a\".");
-        }
-
-        [Fact]
-        public void Should_fail_when_asserting_string_does_not_contain_equivalent_of_empty()
-        {
-            // Act
-            Action act = () =>
-                "a".Should().NotContainEquivalentOf("");
->>>>>>> b69a5c62
-
-            // Assert
-<<<<<<< HEAD
+
+            // Assert
             //-----------------------------------------------------------------------------------------------------------
             act.Should().NotThrow();
-=======
-            act.Should().Throw<XunitException>()
-                .WithMessage("Did not expect string to contain equivalent of \"\" but found \"a\".");
->>>>>>> b69a5c62
         }
 
         [Fact]
         public void When_string_containment_equivalent_of_less_than_is_asserted_and_actual_value_contains_the_expected_string_but_not_less_than_expected_times_it_should_throw()
         {
-<<<<<<< HEAD
             //-----------------------------------------------------------------------------------------------------------
             // Arrange
             //-----------------------------------------------------------------------------------------------------------
@@ -4450,11 +3872,6 @@
             // Act
             //-----------------------------------------------------------------------------------------------------------
             Action act = () => actual.Should().ContainEquivalentOf(expectedSubstring, LessThan.Times(2), "that is {0}", "required");
-=======
-            // Act
-            Action act = () =>
-                "Hello, world!".Should().NotContainEquivalentOf(", worLD!");
->>>>>>> b69a5c62
 
             // Assert
             act.Should().Throw<XunitException>()
@@ -4464,7 +3881,6 @@
         [Fact]
         public void When_string_containment_equivalent_of_less_than_twice_is_asserted_and_actual_value_does_not_contain_the_expected_string_it_should_throw()
         {
-<<<<<<< HEAD
             //-----------------------------------------------------------------------------------------------------------
             // Arrange
             //-----------------------------------------------------------------------------------------------------------
@@ -4475,11 +3891,6 @@
             // Act
             //-----------------------------------------------------------------------------------------------------------
             Action act = () => actual.Should().ContainEquivalentOf(expectedSubstring, LessThan.Twice());
-=======
-            // Act
-            Action act = () =>
-                "aAa".Should().NotContainEquivalentOf("aa ");
->>>>>>> b69a5c62
 
             // Assert
             act.Should().NotThrow();
@@ -4488,7 +3899,6 @@
         [Fact]
         public void When_containment_equivalent_of_less_than_twice_is_asserted_against_null_it_should_throw_earlier()
         {
-<<<<<<< HEAD
             //-----------------------------------------------------------------------------------------------------------
             // Arrange
             //-----------------------------------------------------------------------------------------------------------
@@ -4499,35 +3909,17 @@
             // Act
             //-----------------------------------------------------------------------------------------------------------
             Action act = () => actual.Should().ContainEquivalentOf(expectedSubstring, LessThan.Twice());
-=======
-            // Assert
-            actual.Should().ContainEquivalentOf(equivalentSubstring);
-        }
-
-        [Fact]
-        public void Should_fail_contain_equivalent_of_when_not_contains()
-        {
-            // Act
-            Action act = () =>
-                "a".Should().ContainEquivalentOf("aa");
->>>>>>> b69a5c62
-
-            // Assert
-<<<<<<< HEAD
+
+            // Assert
             //-----------------------------------------------------------------------------------------------------------
             act
                 .Should().Throw<ArgumentNullException>()
                 .WithMessage("Cannot assert string containment against <null>.*");
-=======
-            act.Should().Throw<XunitException>()
-                .WithMessage("Expected string to contain equivalent of \"aa\" but found \"a\".");
->>>>>>> b69a5c62
         }
 
         [Fact]
         public void When_containment_equivalent_of_less_than_twice_is_asserted_against_an_empty_string_it_should_throw_earlier()
         {
-<<<<<<< HEAD
             //-----------------------------------------------------------------------------------------------------------
             // Arrange
             //-----------------------------------------------------------------------------------------------------------
@@ -4538,29 +3930,17 @@
             // Act
             //-----------------------------------------------------------------------------------------------------------
             Action act = () => actual.Should().ContainEquivalentOf(expectedSubstring, LessThan.Twice());
-=======
-            // Act
-            Action act = () =>
-                "a".Should().ContainEquivalentOf(null);
->>>>>>> b69a5c62
-
-            // Assert
-<<<<<<< HEAD
+
+            // Assert
             //-----------------------------------------------------------------------------------------------------------
             act
                 .Should().Throw<ArgumentException>()
                 .WithMessage("Cannot assert string containment against an empty string.*");
-=======
-            act.Should().Throw<ArgumentNullException>()
-                .WithMessage("Cannot assert string containment against <null>.*")
-                .And.ParamName.Should().Be("expected");
->>>>>>> b69a5c62
         }
 
         [Fact]
         public void When_string_containment_equivalent_of_less_than_twice_is_asserted_and_actual_value_is_null_then_it_should_not_throw()
         {
-<<<<<<< HEAD
             //-----------------------------------------------------------------------------------------------------------
             // Arrange
             //-----------------------------------------------------------------------------------------------------------
@@ -4571,21 +3951,10 @@
             // Act
             //-----------------------------------------------------------------------------------------------------------
             Action act = () => actual.Should().ContainEquivalentOf(expectedSubstring, LessThan.Twice());
-=======
-            // Act
-            Action act = () =>
-                "a".Should().ContainEquivalentOf("");
->>>>>>> b69a5c62
-
-            // Assert
-<<<<<<< HEAD
+
+            // Assert
             //-----------------------------------------------------------------------------------------------------------
             act.Should().NotThrow();
-=======
-            act.Should().Throw<ArgumentException>()
-                .WithMessage("Cannot assert string containment against an empty string.*")
-                .And.ParamName.Should().Be("expected");
->>>>>>> b69a5c62
         }
 
         #endregion

--- conflicted
+++ resolved
@@ -7,7 +7,6 @@
   nav: "sidebar"
 ---
 
-<<<<<<< HEAD
 ## 7.0 Alpha X
 
 ### What's new
@@ -102,13 +101,13 @@
 * Renamed `IEquivalencyValidator` to `IValidateChildNodeEquivalency`, and its method `RecursivelyAssertEquality` to `AssertEquivalencyOf` - [#2745](https://github.com/fluentassertions/fluentassertions/pull/2745)
 * Made `Node`, `Property` and `Field` internal - [#2745](https://github.com/fluentassertions/fluentassertions/pull/2745)
 
-=======
+
+
 ## 6.12.1
 
 ### Improvements
 
 ### Fixes
->>>>>>> 70f97159
 
 ## 6.12.0
 

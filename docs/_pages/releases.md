---
title: Releases
permalink: /releases/
layout: single
classes: wide
sidebar:
    nav: "sidebar"
---

## Unreleased

<<<<<<< HEAD
## What's new

* Added option for event monitoring to ignore failing event accessors - [#1954](https://github.com/fluentassertions/fluentassertions/pull/1954)

## 7.0 Alpha 1

### What's new

### Improvements

### Fixes

### Breaking Changes (for users)

### Breaking Changes (for extensions)

## 6.12.0

### What's new
* Added `Be`, `NotBe` and `BeOneOf` for object comparisons with custom comparer - [#2111](https://github.com/fluentassertions/fluentassertions/pull/2111)
* Added `BeSignedWithPublicKey()` and `BeUnsigned()` for assertions on `Assembly` - [#2207](https://github.com/fluentassertions/fluentassertions/pull/2207)
* Added `NotContainItemsAssignableTo` for asserting that a collection does not contain any items assignable to a specific type - [#2266](https://github.com/fluentassertions/fluentassertions/pull/2266)
=======
### What's new
* Added option for event monitoring to ignore failing event accessors - [#1954](https://github.com/fluentassertions/fluentassertions/pull/1954)
>>>>>>> 6f6e5553

### Fixes
* `because` and `becauseArgs` were not included in the error message when collections of enums were not equivalent - [#2214](https://github.com/fluentassertions/fluentassertions/pull/2214)
* Improve caller identification for tests written in Visual Basic - [#2254](https://github.com/fluentassertions/fluentassertions/pull/2254)
* Improved auto conversion to enums for objects of different integral type - [#2261](https://github.com/fluentassertions/fluentassertions/pull/2261)
* Fixed exceptions when trying to auto convert strings or enums of different type to enums- [#2261](https://github.com/fluentassertions/fluentassertions/pull/2261)
* Format records and anonymous objects with their member values instead of the generated `ToString` - [#2144](https://github.com/fluentassertions/fluentassertions/pull/2144)

## 6.11.0

### What's new
* Added `ThrowWithinAsync` for assertions on `Task` - [#1974](https://github.com/fluentassertions/fluentassertions/pull/1974)
* Added support for converting integers to enums using `AutoConversion` - [#2147](https://github.com/fluentassertions/fluentassertions/pull/2147)
* Changed exception formatting to include any inner exception - [#2150](https://github.com/fluentassertions/fluentassertions/pull/2150)
* Added an expression overload for `WithoutStrictOrderingFor` - [#2151](https://github.com/fluentassertions/fluentassertions/pull/2151)

### Fixes
* Improved robustness of several assertions when they're wrapped in an `AssertionScope` - [#2133](https://github.com/fluentassertions/fluentassertions/pull/2133)
* The maximum depth `BeEquivalentTo` uses for recursive comparisons was 9 instead of the expected 10 - [#2145](https://github.com/fluentassertions/fluentassertions/pull/2145)
* Fixed `.Excluding()` and `.For().Exclude()` not working if root is a collection - [#2135](https://github.com/fluentassertions/fluentassertions/pull/2135)
* Prevent `InvalidOperationException` when formatting a lambda expression calling a constructor - [#2176](https://github.com/fluentassertions/fluentassertions/pull/2176)

## 6.10.0

### Fixes
* Fixed hanging of `CompleteWithinAsync` when used with `WithResult` and `AssertionScope` - [#2101](https://github.com/fluentassertions/fluentassertions/pull/2101)
* `BeEquivalentTo` no longer crashes on fields hiding base-class fields - [#1990](https://github.com/fluentassertions/fluentassertions/pull/1990)
* Fixed System.Net.Http dependency declaration for net47 target framework to be a framework dependency instead of a nuget dependency - [#2122](https://github.com/fluentassertions/fluentassertions/pull/2122)

## 6.9.0

### What's new
* Added `ThatAre[Not]ValueTypes` method for filtering the types - [#2083](https://github.com/fluentassertions/fluentassertions/pull/2083)
* Added `Imply` method to `BooleanAssertions` - [#2074](https://github.com/fluentassertions/fluentassertions/pull/2074)
* Added `ThatAre[Not]Interfaces` method for filtering the types - [#2057](https://github.com/fluentassertions/fluentassertions/pull/2057)
* Added `ThatAre[Not]Abstract` method for filtering the types - [#2058](https://github.com/fluentassertions/fluentassertions/pull/2058)
* Added `ThatAre[Not]Sealed` method for filtering the types - [#2059](https://github.com/fluentassertions/fluentassertions/pull/2059)
* Added `ThatAre[Not]Abstract` methods to `MethodInfoSelector.cs` for filtering the methods - [#2060](https://github.com/fluentassertions/fluentassertions/pull/2060)
* Added `ThatAre[Not]Abstract`, `ThatAre[Not]Static` and `ThatAre[Not]Virtual` properties for filtering in `PropertyInfoSelector.cs` - [#2054](https://github.com/fluentassertions/fluentassertions/pull/2054)
* Added `BeOneOf` methods for object comparisons and `IComparable`s - [#2028](https://github.com/fluentassertions/fluentassertions/pull/2028)
* Added `BeCloseTo` and `NotBeCloseTo` to `TimeOnly` - [#2030](https://github.com/fluentassertions/fluentassertions/pull/2030)
* Added new extension methods to be able to write `Exactly.Times(n)`, `AtLeast.Times(n)` and `AtMost.Times(n)` in a more fluent way - [#2047](https://github.com/fluentassertions/fluentassertions/pull/2047)
* Changed `BeEquivalentTo` to treat record structs like records, thus comparing them by member by default - [#2009](https://github.com/fluentassertions/fluentassertions/pull/2009)

### Fixes
* `PropertyInfoSelector.ThatArePublicOrInternal` now takes the setter into account when determining if a property is `public` or `internal` - [#2082](https://github.com/fluentassertions/fluentassertions/pull/2082)
* Quering properties on classes, e.g. `typeof(MyClass).Properties()`, now also includes static properties - [#2054](https://github.com/fluentassertions/fluentassertions/pull/2054)
* Nested AssertionScopes now print the inner scope reportables - [#2044](https://github.com/fluentassertions/fluentassertions/pull/2044)
* Throw `ArgumentException` instead of `ArgumentNullException` when a required `string` argument is empty - [#2023](https://github.com/fluentassertions/fluentassertions/pull/2023)
* Assertions on the ordering of a collection of `string`s now uses ordinal comparison when an `IComparer<T>` is not provided - [#2075](https://github.com/fluentassertions/fluentassertions/pull/2075)

## 6.8.0

### What's new
* Added `ContainInConsecutiveOrder` and `NotContainInConsecutiveOrder` assertions to check if a collection contains items in a specific order and to be consecutive - [#1963](https://github.com/fluentassertions/fluentassertions/pull/1963)
* Added `NotCompleteWithinAsync` for assertions on `Task` - [#1967](https://github.com/fluentassertions/fluentassertions/pull/1967)
* Added `CompleteWithinAsync` and `NotCompleteWithinAsync` for non-generic `TaskCompletionSource` (.NET 6 and above) - [#1961](https://github.com/fluentassertions/fluentassertions/pull/1961)
* Added a `ParentType` to `IObjectInfo` to help determining the parent in a call to `Using`/`When` constructs - [#1950](https://github.com/fluentassertions/fluentassertions/pull/1950)
* Added a `Monitor` to `EventAssertions` to enable writing extension methods for event assertions. - [#2008](https://github.com/fluentassertions/fluentassertions/pull/2008)

### Improvements
* Updated exception messages to provide suggestions when incorrectly using `Equals()` - [#2006](https://github.com/fluentassertions/fluentassertions/pull/2006)
* Included the time difference in the error message of `BeCloseTo` - [#2013](https://github.com/fluentassertions/fluentassertions/pull/2013)

### Fixes
* Fixed `For`/`Exclude` not excluding properties in objects in a collection - [#1953](https://github.com/fluentassertions/fluentassertions/pull/1953)
* Changed `MatchEquivalentOf` to use `CultureInfo.InvariantCulture` instead of `CultureInfo.CurrentCulture` - [#1985](https://github.com/fluentassertions/fluentassertions/pull/1985).
* Fixed `BeEquivalentTo` not taking into account any `record` equivalency settings coming from the `AssertionOptions` - [#1984](https://github.com/fluentassertions/fluentassertions/pull/1984)
* Fixed `ExecutionTimeOf` formatting failing when the expression includes {} - [#1994](https://github.com/fluentassertions/fluentassertions/pull/1994)

## 6.7.0

### What's new
* Added `BeDefined` and `NotBeDefined` to assert on existence of an enum value - [#1888](https://github.com/fluentassertions/fluentassertions/pull/1888)
* Added the ability to exclude fields & properties marked as non-browsable in the code editor from structural equality comparisons - [#1807](https://github.com/fluentassertions/fluentassertions/pull/1807) & [#1812](https://github.com/fluentassertions/fluentassertions/pull/1812)
* Assertions on the collection types in System.Data (`DataSet.Tables`, `DataTable.Columns`, `DataTable.Rows`) have been restored - [#1812](https://github.com/fluentassertions/fluentassertions/pull/1812)
* Added `For`/`Exclude` to allow exclusion of members inside a collection - [#1782](https://github.com/fluentassertions/fluentassertions/pull/1782)
* Added overload for `HaveElement` for `XDocument` and `XElement` to assert on number of XML nodes - [#1880](https://github.com/fluentassertions/fluentassertions/pull/1880)

### Fixes
* Fixed the failure message for regex matches (occurrence overload) to include the missing subject - [#1913](https://github.com/fluentassertions/fluentassertions/pull/1913)
* Fixed `WithArgs` matching too many events when at least one argument matched the expected type - [#1920](https://github.com/fluentassertions/fluentassertions/pull/1920)

## 6.6.0

### What's New
* Annotated `[Not]MatchRegex(string)` with `[StringSyntax("Regex")]` which IDEs can use to colorize the regular expression argument - [#1816](https://github.com/fluentassertions/fluentassertions/pull/1816)
* Added support for .NET6 `DateOnly` struct - [#1844](https://github.com/fluentassertions/fluentassertions/pull/1844)
* Added support for .NET6 `TimeOnly` struct - [#1848](https://github.com/fluentassertions/fluentassertions/pull/1848)
* Added `NotBe` for nullable boolean values - [#1865](https://github.com/fluentassertions/fluentassertions/pull/1865)
* Added a new overload to `MatchRegex()` to assert on the number of regex matches - [#1869](https://github.com/fluentassertions/fluentassertions/pull/1869)
* Added difference to numeric assertion failure messages - [#1859](https://github.com/fluentassertions/fluentassertions/pull/1859)

### Fixes
* `EnumAssertions.Be` did not determine the caller name - [#1835](https://github.com/fluentassertions/fluentassertions/pull/1835)
* Ensure `ExcludingMissingMembers` doesn't undo usage of `WithMapping` in `BeEquivalentTo` - [#1838](https://github.com/fluentassertions/fluentassertions/pull/1838)
* Better handling of NaN in various numeric assertions - [#1822](https://github.com/fluentassertions/fluentassertions/pull/1822) & [#1867](https://github.com/fluentassertions/fluentassertions/pull/1867)
* `WithMapping` in `BeEquivalentTo` now also works when the root is a collection - [#1858](https://github.com/fluentassertions/fluentassertions/pull/1858)

## 6.5.1

### Fixes
* Fixed regression introduced in 6.5.0 where `collection.Should().BeInAscendingOrder(x => x)` would fail - [#1802](https://github.com/fluentassertions/fluentassertions/pull/1802)

## 6.5.0

### What's New
* Added `AllSatisfy` for asserting all items in a collection satisfy an inspector - [#1790](https://github.com/fluentassertions/fluentassertions/pull/1790)
* Added `WithMapping` option to `BeEquivalentTo` to map members with different names between the subject and expectation - [#1742](https://github.com/fluentassertions/fluentassertions/pull/1742)

### Fixes
* Improved the documentation on `BeLowerCased` and `BeUpperCased` for strings with non-alphabetic characters - [#1792](https://github.com/fluentassertions/fluentassertions/pull/1792)
* Caller identification does not handle all arguments using `new` - [#1794](https://github.com/fluentassertions/fluentassertions/pull/1794)
* Resolved an issue preventing `HaveAccessModifier` from correctly recognizing internal interfaces and enums - [#1793](https://github.com/fluentassertions/fluentassertions/issues/1793)
* Improved tracing for nested `AssertionScope`s - [#1797](https://github.com/fluentassertions/fluentassertions/pull/1797)

### Fixes (Extensibility)
* Fixed a continuation issue when using `ClearExpectation` - [#1791](https://github.com/fluentassertions/fluentassertions/pull/1791)

## 6.4.0

### What's New
* Added `ThatAreStatic()` and `ThatAreNotStatic()` for filtering in method assertions - [#1740](https://github.com/fluentassertions/fluentassertions/pull/1740)
* Added new assertions for the `HttpStatusCode` of an `HttpResponseMessage` - [#1737](https://github.com/fluentassertions/fluentassertions/pull/1737)
* Added non-generic overloads for `WithInnerExceptionExactly` and `WithInnerException` - [#1769](https://github.com/fluentassertions/fluentassertions/pull/1769)

### Fixes
* `ContainItemsAssignableTo` now expects at least one item assignable to `T` - [#1765](https://github.com/fluentassertions/fluentassertions/pull/1765)
* Querying methods on classes, e.g. `typeof(MyController).Methods()`, now also includes static methods - [#1740](https://github.com/fluentassertions/fluentassertions/pull/1740)
* Variable name is not captured after await assertion - [#1770](https://github.com/fluentassertions/fluentassertions/pull/1770)
* `OccurredEvent` ordering on monitored object is now done via thread-safe counter - [#1773](https://github.com/fluentassertions/fluentassertions/pull/1773)
* Avoid a `NullReferenceException` when testing an application compiled with .NET Native - [#1776](https://github.com/fluentassertions/fluentassertions/pull/1776)
* `[Not]Contain(key, value)` for dictionary-like enumerables incorrectly checked if the key was present - [#1786](https://github.com/fluentassertions/fluentassertions/pull/1786)
* Avoid throwing a `FormatException` when caller name determination returns an unformattable string - [#1788](https://github.com/fluentassertions/fluentassertions/pull/1788)

## 6.3.0

### What's New
* Added `ThatAreAsync()` and `ThatAreNotAsync()` for filtering in method assertions - [#1725](https://github.com/fluentassertions/fluentassertions/pull/1725)
* Added `ThatAreVirtual()` and `ThatAreNotVirtual()` for filtering in method assertions - [#1744](https://github.com/fluentassertions/fluentassertions/pull/1744)
* Added collection content to assertion messages for `HaveCountGreaterThan()`, `HaveCountGreaterThanOrEqualTo()`, `HaveCountLessThan()` and `HaveCountLessThanOrEqualTo()` - [#1760](https://github.com/fluentassertions/fluentassertions/pull/1760)

### Fixes
* Prevent multiple enumeration of `IEnumerable`s in parameter-less `ContainSingle()` - [#1753](https://github.com/fluentassertions/fluentassertions/pull/1753)
* Changed `HaveCount()` assertion message order to state expected and actual collection count before dumping its content` - [#1760](https://github.com/fluentassertions/fluentassertions/pull/1760)
* `CompleteWithinAsync` did not take initial sync computation into account when measuring execution time - [1762](https://github.com/fluentassertions/fluentassertions/pull/1762).

## 6.2.0

### What's New

* Added new overloads to all `GreaterOrEqualTo` and `LessOrEqualTo` assertions, adding the word `Than` - [#1673](https://github.com/fluentassertions/fluentassertions/pull/1673)
* `BeAsync()` and `NotBeAsync()` are now also available on `MethodInfoSelectorAssertions` - [#1700](https://github.com/fluentassertions/fluentassertions/pull/1700)

### Fixes

* Prevent exceptions when asserting on `ImmutableArray<T>` - [#1668](https://github.com/fluentassertions/fluentassertions/pull/1668)
* `At` now retains the `DateTimeKind` and keeps sub-second precision when using a `TimeSpan` - [#1687](https://github.com/fluentassertions/fluentassertions/pull/1687).
* Removed iteration over enumerable when generating the `BeEmpty` assertion failure message - [#1692](https://github.com/fluentassertions/fluentassertions/pull/1692).
* Prevent `ArgumentNullException` when formatting a lambda expression containing an extension method - [#1696](https://github.com/fluentassertions/fluentassertions/pull/1696)
* `IgnoringCyclicReferences` in `BeEquivalentTo` now works while comparing value types using `ComparingByMembers` - [#1708](https://github.com/fluentassertions/fluentassertions/pull/1708)
* Using `BeEquivalentTo` on a collection with nested collections would complain about missing members - [#1713](https://github.com/fluentassertions/fluentassertions/pull/1713)
* Formatting a lambda expression containing lifted operators - [#1714](https://github.com/fluentassertions/fluentassertions/pull/1714).
* Performance improvements in `BeEquivalentTo` by caching expensive Reflection operations - [#1719](https://github.com/fluentassertions/fluentassertions/pull/1719)

## 6.1.0

### What's New

* Prevent asserting directly on `AndConstraint` - [#1649](https://github.com/fluentassertions/fluentassertions/pull/1649)
* Added `WithInnerExceptionExactly` extension method on `Task<ExceptionAssertions<T>>` for easier use with `ThrowAsync` - [#1658](https://github.com/fluentassertions/fluentassertions/pull/1658)

### Fixes

* Resolved a significant performance degradation in `BeEquivalentTo` - [#1660](https://github.com/fluentassertions/fluentassertions/pull/1660)

## 6.0.0

### What's New

* Added official support for .NET Core 3.0 - [#1227](https://github.com/fluentassertions/fluentassertions/pull/1227).
* Added `WithOffset` extension method on `DateTime` for easier creation of `DateTimeOffset` objects - [#1235](https://github.com/fluentassertions/fluentassertions/pull/1235).
* Added `collectionOfStrings.Should().NotContainMatch()` to assert that the collection does not contain a string that matches a wildcard pattern - [#1246](https://github.com/fluentassertions/fluentassertions/pull/1246).
* The `Using`/`When` option on `BeEquivalentTo` will now use the conversion rules when trying to match the predicate - [#1257](https://github.com/fluentassertions/fluentassertions/pull/1257).
* Added `NotBeWritable` to `PropertyInfoSelectorAssertions` to be able to assert that properties are not writable - [#1269](https://github.com/fluentassertions/fluentassertions/pull/1269).
* Added extension to assert `TaskCompletionSource<T>` - [#1267](https://github.com/fluentassertions/fluentassertions/pull/1267).
* Added the ability to pass an `IEqualityComparer<T>` through `BeEquivalentTo(x => x.Using<MyComparer>())` - [#1284](https://github.com/fluentassertions/fluentassertions/pull/1284).
* Added `NotBe` to `BooleanAssertions` to be able to assert that a boolean is not the expected value - [#1290](https://github.com/fluentassertions/fluentassertions/pull/1290).
* Make `DefaultValueFormatter` and `EnumerableValueFormatter` suitable for inheritance - [#1295](https://github.com/fluentassertions/fluentassertions/pull/1295).
* Added support for dictionary assertions on `IReadOnlyDictionary<TKey, TValue>` - [#1298](https://github.com/fluentassertions/fluentassertions/pull/1298).
* `GenericAsyncFunctionAssertions` now has `AndWhichConstraint` overloads for `NotThrow[Async]` and `NotThrowAfter[Async]` - [#1289](https://github.com/fluentassertions/fluentassertions/pull/1289).
* Added `ReturnTypes` to `MethodInfoSelector` to get all return types from all the methods selected
* Added `[Not]Be` to `MethodInfoSelector` to check that methods [don't] have specified access modifier
* Added `ThatAre[Not]Classes`, `ThatAre[Not]Static` selectors to `TypeSelector`
* Added `ThatSatisfy` to `TypeSelector` to filter types with specified predicate
* Added `UnwrapEnumerableTypes` to `TypeSelector` to get the `T` type from types implementing `IEnumerable<T>`
* Added `UnwrapTaskTypes` to `TypeSelector` to get the `T` type for any type that are `Task<T>`  or `ValueTask<T>`
* Added `[Not]BeSealed` to `TypeSelectorAssertions`
* Added `collection.Should().NotContainEquivalentOf` to use object graph comparison rules to assert absence of an element in the collection - [#1318](https://github.com/fluentassertions/fluentassertions/pull/1318).
* Added `[Not]BeInNamespace` and `[NotBeUnderNamespace]` to `TypeSelectorAssertions` - [#1329](https://github.com/fluentassertions/fluentassertions/pull/1329).
* The `Using` option on `BeEquivalentTo` and on `AssertionOptions.AssertEquivalencyUsing` now supports custom `IOrderingRule` implementations [#1337](https://github.com/fluentassertions/fluentassertions/pull/1337).
* Added `AllBe` to `StringCollectionAssertions` to be able to assert that all strings in collection are equal to the specified string - [#1332](https://github.com/fluentassertions/fluentassertions/pull/1332).
* Added `ForConstraint` method to `AssertionScope` to open up `OccurenceConstraint` for usage in custom assertion extensions - [#1341](https://github.com/fluentassertions/fluentassertions/pull/1341).
* Added `NotContainInOrder` to `CollectionAssertions` and `StringCollectionAssertions` to be able to assert that the collection does not contain the specified elements in the exact same order, not necessarily consecutive - [#1339](https://github.com/fluentassertions/fluentassertions/pull/1339).
* Added async version of `Where` extension method to `ExceptionAssertions` to be able to check asynchronously thrown exception - [#1352](https://github.com/fluentassertions/fluentassertions/pull/1352).
* Added `[Not]BeUpperCased` and `[Not]BeLowerCased` to `StringAssertions` to be able to assert that a string is in upper or lower casing or not - [#1357](https://github.com/fluentassertions/fluentassertions/pull/1357).
* Added `ObjectAssertions<TSubject, TAssertions>` to ease creation of custom assertion classes - [#1371](https://github.com/fluentassertions/fluentassertions/pull/1371).
* Added `ComparingBy{Members,Value}(Type)` to allow specifying open generic types - [#1389](https://github.com/fluentassertions/fluentassertions/pull/1389).
* Added overload of `CollectionAssertions.NotBeEquivalentTo` that takes a `config` parameter` - [#1408](https://github.com/fluentassertions/fluentassertions/pull/1408).
* Changed `StringAssertions.StartWith`, `StringAssertions.EndWith` and their `EquivalentOf` versions to allow empty strings - [#1413](https://github.com/fluentassertions/fluentassertions/pull/1413).
* The equivalency assertions will now include the type of the member and whether it involves a field or property - [#1379](https://github.com/fluentassertions/fluentassertions/pull/1379)
* Changed AttributeBasedFormatter to allow custom formatter selection based on the parent type - [#1418](https://github.com/fluentassertions/fluentassertions/pull/1418).
* Added nullable overload for `Be` and `NotBe` methods of `DateTimeAssertions` and `DateTimeOffsetAssertions` - [#1427](https://github.com/fluentassertions/fluentassertions/issues/1427).
* Added overload of `Enumerating` extension method to be able to force the enumeration of an object member -[#1433](https://github.com/fluentassertions/fluentassertions/pull/1433)
* Add overloads of `MatchRegex` and `NotMatchRegex` that take `System.Text.RegularExpressions.Regex` -[#1436](https://github.com/fluentassertions/fluentassertions/pull/1436)
* Added support for equivalency tests on System.Data types (`DataSet`, `DataTable`, `DataColumn`, `DataRow`, `DataRelation`, `Constraint`) - [#1419](https://github.com/fluentassertions/fluentassertions/pull/1419).
* Added `WithParameterName` extension to ease asserting on the parameter name for a thrown `ArgumentException` - [#1466](https://github.com/fluentassertions/fluentassertions/pull/1466).
* Added `BeExactly` assertions to verify a `DateTimeOffset` exactly, i.e both its date/time and its offset - [#1609](https://github.com/fluentassertions/fluentassertions/pull/1609).
* Added `NotCompleteWithinAsync` to `TaskCompletionSourceAssertions` - [#1474](https://github.com/fluentassertions/fluentassertions/pull/1474).
* Added `HaveValue(decimal)`, `HaveSameValueAs` and `HaveSameNameAs` to `EnumAssertions` - [#1479](https://github.com/fluentassertions/fluentassertions/pull/1479).
* Added `WithResult` extension method to `CompleteWithinAsync` assertions for `Task<T>` and `TaskCompletionSource<T>` - [#1478](https://github.com/fluentassertions/fluentassertions/pull/1478).
* Added `Satisfy` to be able to compare a collection with a set of predicates in any order - [#1500](https://github.com/fluentassertions/fluentassertions/pull/1500).
* Added milliseconds formatting for error messages including `TimeSpan` - [#1504](https://github.com/fluentassertions/fluentassertions/pull/1504).
* Added `AddReportable` overload to `AssertionScope` for deferring reportable value calculation only on a test failure - [#1515](https://github.com/fluentassertions/fluentassertions/pull/1515).
* Added the possibility to set the maximum depth and other formatting settings either globally or per `AssertionScope` - [#1469](https://github.com/fluentassertions/fluentassertions/pull/1469).
* Added `BeInAscendingOrder` and `BeInDescendingOrder` for collections taking a lambda expression - [#1526](https://github.com/fluentassertions/fluentassertions/pull/1526)
* Added `[Not]BeWritable`, `[Not]BeSeekable`, `[Not]BeReadable`, `[Not]BeReadOnly`, `[Not]BeWriteOnly`, `[Not]HaveLength` , `[Not]HavePosition` for Stream and `[Not]HaveBufferSize` for BufferedStream - [#1543](https://github.com/fluentassertions/fluentassertions/pull/1543)
* Added native support for `XDocument`, `XElement` and `XAttribute` properties and fields to `BeEquivalentTo` - [#1572](https://github.com/fluentassertions/fluentassertions/pull/1572)
* The equivalency failure message will include information on how tuples, anonymous types, records and other types are compared - [#1571](https://github.com/fluentassertions/fluentassertions/pull/1571)
* Improved formatting a dictionary when key or value is a complex type - [#1577](https://github.com/fluentassertions/fluentassertions/pull/1577).
* Added `NotBe(string)` for symmetry with `Be(string)` for GuidAssertions - [#1597](https://github.com/fluentassertions/fluentassertions/pull/1597).
* Added `BeOneOf` for enum assertions - [#1637](https://github.com/fluentassertions/fluentassertions/pull/1637)
* Homogenized assertion message formatting of predicate expressions - [#1619](https://github.com/fluentassertions/fluentassertions/pull/1619).

### Fixes

* Reported actual value when it contained {% raw %}`{{{{` or `}}}}`{% endraw %} - [#1234](https://github.com/fluentassertions/fluentassertions/pull/1234).
* Changed dictionary assertion `NotContainKeys` to honour the key comparer if applicable - [#1233](https://github.com/fluentassertions/fluentassertions/pull/1233).
* Ensures that date time assertions like "a is less than an hour after b" don't succeed when `a - b == -30.Minutes()` [#1313](https://github.com/fluentassertions/fluentassertions/pull/1313).
* Event raising assertions like `WithSender` and `WithArgs` will only return the events that match the constraints - [#1321](https://github.com/fluentassertions/fluentassertions/pull/1321)
* Fixed an `InvalidCastException` that `BeEquivalentTo` could throw while debugging - [#1325](https://github.com/fluentassertions/fluentassertions/pull/1325)
* Ensured that `Given` will no longer evaluate its predicate if the preceding `FailWith` raised an assertion failure - [#1325](https://github.com/fluentassertions/fluentassertions/pull/1325)
* Improved the message that `RaisePropertyChangeFor` throws when the wrong property was detected - [#1333](https://github.com/fluentassertions/fluentassertions/pull/1333)
* Guard against negative precision arguments for `BeCloseTo` and `BeApproximately` - [#1386](https://github.com/fluentassertions/fluentassertions/pull/1386)
* Guard against implicitly or explicitly trying to compare primitive types by members - [#1394](https://github.com/fluentassertions/fluentassertions/pull/1394).
* Fixed formatting of brackets in expressions passed to ContainSingle(...) - [#1406](https://github.com/fluentassertions/fluentassertions/pull/1406).
* Fixed `Contain`, `NotContain` and `OnlyContain` to avoid multiple enumerations when the condition is false - [#1421](https://github.com/fluentassertions/fluentassertions/pull/1421).
* Added variable name and other useful and consistent information to XML assertions - [#1440](https://github.com/fluentassertions/fluentassertions/pull/1440).
* Sometimes `BeEquivalentTo` reported an incorrect message when a dictionary was missing a key - [#1454](https://github.com/fluentassertions/fluentassertions/pull/1454)
* Some dictionary failures did not honor the user-provided reason - [#1456](https://github.com/fluentassertions/fluentassertions/pull/1456)
* Restrict what types `WhenTypeIs<T>` can use and how `Using<T>` handles non-nullable types, see the [Migration Guide](/upgradingtov6#using) for more details - [#1494](https://github.com/fluentassertions/fluentassertions/pull/1494).
* `HaveElement` did not ignore the xml namespace - [#1541](https://github.com/fluentassertions/fluentassertions/pull/1541)
* Better parameter checking of `TypeAssertions` - [#1550](https://github.com/fluentassertions/fluentassertions/pull/1550)
* `[Not]HaveExplicitMethod` did not mention the parameters in the failure message - [#1550](https://github.com/fluentassertions/fluentassertions/pull/1550)
* Better parameter checking of `PropertyInfoAssertions` - [#1558](https://github.com/fluentassertions/fluentassertions/pull/1558)
* Better parameter checking of `MethodBaseAssertions` and `MethodInfoAssertions` - [#1559](https://github.com/fluentassertions/fluentassertions/pull/1559)
* Better parameter checking of `AssemblyAssertions` - [#1561](https://github.com/fluentassertions/fluentassertions/pull/1561)
* Better parameter checking of `PropertyInfoSelectorAssertions` - [#1565](https://github.com/fluentassertions/fluentassertions/pull/1565)
* Better parameter checking of `MethodInfoSelectorAssertions` - [#1569](https://github.com/fluentassertions/fluentassertions/pull/1569)
* Better parameter checking of `XDocumentAssertions`, `XElementAssertions` and `XAttributeAssertions` - [#1564](https://github.com/fluentassertions/fluentassertions/pull/1564)
* In a chained assertion API call, a second call to `ForCondition` should not even evaluate its lambda when the previous assertion failed - [#1587](https://github.com/fluentassertions/fluentassertions/pull/1587)
* Added parameter checking for `Be(string)` for GuidAssertions - [#1597](https://github.com/fluentassertions/fluentassertions/pull/1597).
* Improved consistency of XML documentation on `AssertionScope`, `ContinuedAssertionScope`, and `GivenSelector<T>` methods. - [#1606](https://github.com/fluentassertions/fluentassertions/pull/1606).
* Handle `WithDefaultIdentifier` and `WithExpectation` correctly when an `AssertionScope` continues - [#1610](https://github.com/fluentassertions/fluentassertions/pull/1610).
* Improved stack trace when a property of an element of a generic collection throws an exception during `GenericEnumerableEquivalencyStep` in `GenericCollectionAssertions` - [#1615](https://github.com/fluentassertions/fluentassertions/pull/1615).
* Removed the type info from the failure message in equivalency checks - [#1621](https://github.com/fluentassertions/fluentassertions/pull/1621).
* Fixed a regression so that collections of similarly typed key-value pairs should be equivalent to a dictionary - [#1603](https://github.com/fluentassertions/fluentassertions/pull/1603).
* Fixed a regression where a nested class without suitable members inside a collection raised an exception - [#1627](https://github.com/fluentassertions/fluentassertions/pull/1627).
* Fixed support for covariant and inherited property exclusion and inclusion in `BeEquivalentTo` - [#1631](https://github.com/fluentassertions/fluentassertions/pull/1631).
* Reintroduced `Match` for enum assertions - [#1637](https://github.com/fluentassertions/fluentassertions/pull/1637)
* Improved caller name determination by supporting multiple lines, comments and semicolons - [#1435](https://github.com/fluentassertions/fluentassertions/pull/1435).

### Breaking Changes

* Dropped support for .NET Framework 4.5, .NET Standard 1.3 and 1.6 - [#1227](https://github.com/fluentassertions/fluentassertions/pull/1227).
* Dropped support for older test frameworks such as MSTest v1, NSpec v1 and v2, XUnit v1, Gallio and MBUnit - [#1227](https://github.com/fluentassertions/fluentassertions/pull/1227).
* Removed `[Not]Have{Im,Ex}plictConversionOperator` (they had typos) - [#1221](https://github.com/fluentassertions/fluentassertions/pull/1221).
    * Use the equivalent assertions without the typo "plict" instead.
* Removed `NotBeAscendingInOrder`/`NotBeDescendingInOrder` - [#1221](https://github.com/fluentassertions/fluentassertions/pull/1221).
    * Use `NotBeInAscendingOrder`/`NotBeInDescendingOrder` instead.
* Removed `HasAttribute`, `HasMatchingAttribute` and `IsDecoratedWith(Type, bool)` `Type` extensions - [#1221](https://github.com/fluentassertions/fluentassertions/pull/1221).
    * Use `IsDecoratedWith`/`IsDecoratedWithOrInherits` instead.
* Made `EquivalencyAssertionOptionsExtentions` `internal` (and fixed a typo in the type name) - [#1221](https://github.com/fluentassertions/fluentassertions/pull/1221).
* Changed `ReferenceTypeAssertions.Subject` to be `readonly` - [#1229](https://github.com/fluentassertions/fluentassertions/pull/1229).
    * Set the `Subject` through the constructor instead.
* Changed `TypeAssertions.HaveAccessModifier` return type from `AndConstraint<Type>` to `AndConstraint<TypeAssertions>` - [#1159](https://github.com/fluentassertions/fluentassertions/pull/1159).
* Changed `TypeAssertions.NotHaveAccessModifier` return type from `AndConstraint<Type>` to `AndConstraint<TypeAssertions>` - [#1159](https://github.com/fluentassertions/fluentassertions/pull/1159).
* Changed `AllBeAssignableTo<T>` and `AllBeOfType<T>` return type from `AndConstraint<TAssertions>` to `AndWhichConstraint<TAssertions, IEnumerable<T>>` - [#1265](https://github.com/fluentassertions/fluentassertions/pull/1265).
* The new extension on `TaskCompletionSource<T>` overlays the previously used assertions based on `ObjectAssertions`.
* Removed `[Not]BeCloseTo` for `DateTime[Offset]` and `TimeSpan` that took an `int precision` - [#1278](https://github.com/fluentassertions/fluentassertions/pull/1278).
    * Use the overloads that take a `TimeSpan precision` instead.
* Aligned strings to be compared using `Ordinal[Ignorecase]` - [#1283](https://github.com/fluentassertions/fluentassertions/pull/1283).
* Changed `AutoConversion` to convert using `CultureInfo.InvariantCulture` instead of `CultureInfo.CurrentCulture` - [#1283](https://github.com/fluentassertions/fluentassertions/pull/1283).
* Renamed `StartWithEquivalent` and `EndWithEquivalent` to `StartWithEquivalentOf` and `EndWithEquivalentOf` to make the API for Equivalent methods consistent - [#1292](https://github.com/fluentassertions/fluentassertions/pull/1292).
* Several event raising assertion APIs will return an `IEventRecording` instead of `IEventRecorder` - [#1321](https://github.com/fluentassertions/fluentassertions/pull/1321)
* The classes `EventMonitor` and `RecordedEvent` are now treated as `internal` code - [#1321](https://github.com/fluentassertions/fluentassertions/pull/1321)
* Renamed method `GetEventRecorder` of interface `IMonitor` to `GetRecordingFor` and will return `IEventRecording` - [#1321](https://github.com/fluentassertions/fluentassertions/pull/1321)
* Removed synchronous assertions on asynchronous operations (`Throw`, `NotThrow`, `CompleteWithin`, ...) [#1324](https://github.com/fluentassertions/fluentassertions/pull/1324)
* Do not modify `SynchronizationContext.Current` while asserting asynchronous operations. In case hitting deadlocks in your tests please check whether you mix synchronous and asynchronous operations. [#1324](https://github.com/fluentassertions/fluentassertions/pull/1324)
* Moved `[Not]HaveFlag` from `ObjectAssertions` to `EnumAssertions` - [#1375](https://github.com/fluentassertions/fluentassertions/pull/1375).
* Requesting an unsupported test framework via `Services.Configuration.TestFrameworkName` or `"FluentAssertions.TestFramework"` now throws an exception instead of using the fallback - [#1366](https://github.com/fluentassertions/fluentassertions/pull/1366).
* Guard `[Not]Match`, `[Not]MatchEquivalentOf`, `[Not]MatchRegex` and `[Not]ContainMatch` against `null` or empty patterns - [#1401](https://github.com/fluentassertions/fluentassertions/pull/1401).
* Renamed `WhichValue` to `WhoseValue` - [#1581](https://github.com/fluentassertions/fluentassertions/pull/1581)
* By default, records are now compared by their members. Can be overridden using `ComparingRecordsByValue` - [#1571](https://github.com/fluentassertions/fluentassertions/pull/1571)
* Changed `becauseArgs` of `[Not]Reference(Assembly)` from `string[]` to `object[]` - [#1459](https://github.com/fluentassertions/fluentassertions/pull/1459)
* Major overhaul on how enums are handled, see the [Migration Guide](/upgradingtov6#enums) for more details - [#1479](https://github.com/fluentassertions/fluentassertions/pull/1479).
* Removed support for non-generic collections, see the [Migration Guide](/upgradingtov6#collections) for more details - [#1529](https://github.com/fluentassertions/fluentassertions/pull/1529).
* Removed `[Not]Contain(IEnumerable<T>, params T[])` - [#1529](https://github.com/fluentassertions/fluentassertions/pull/1529).
* Removed `BeEquivalentTo(params object[])` - [#1529](https://github.com/fluentassertions/fluentassertions/pull/1529).
* Renamed `EquivalencyStepCollection` to `EquivalencyPlan` and `AssertionOptions.EquivalencyCollection` to `EquivalencyPlan` - [#1539](https://github.com/fluentassertions/fluentassertions/pull/1539).
* `BeEquivalentTo` will no longer include `internal` properties and fields, unless `IncludingInternalProperties` or `IncludingInternalFields` is used - [#1575](https://github.com/fluentassertions/fluentassertions/pull/1575).
* Renamed `protected` methods on `DelegateAssertionsBase` such as `Throw` and `NotThrow` to avoid confusion - [#1642](https://github.com/fluentassertions/fluentassertions/pull/1642)
* Moved the properties of `IMemberInfo.SelectedMemberInfo` to `IMemberInfo`. Renamed `IMemberInfo.SelectedMemberPath` to `Path` and replaced `SelectedMemberDescription` by a combination of `Path` and `Name` - [#1379](https://github.com/fluentassertions/fluentassertions/pull/1379)
* Changed `[Not]Be` on an `IComparable<T>` to use `Equals(object)` instead of `CompareTo(T)` and added `[Not]BeRankedEquallyTo` to use `CompareTo(T)` - [#1177](https://github.com/fluentassertions/fluentassertions/pull/1177).

### Breaking Changes (Extensibility)

* Removed parameterless constructors from: `CollectionAssertions`, `ReferenceTypeAssertions`, `MemberInfoAssertions`, `MethodBaseAssertions` and `MethodInfoAssertions` - [#1229](https://github.com/fluentassertions/fluentassertions/pull/1229).
    * Use the constructors taking a `subject` instead.
* Restrict generic constraints on `[Nullable]NumericAssertions<T>` to `IComparable<T>` - [#1266](https://github.com/fluentassertions/fluentassertions/pull/1266).
* Changed return type of `[Nullable]NumericAssertions.Subject` from `IComparable` to `T?` and `T`, respectively - [#1266](https://github.com/fluentassertions/fluentassertions/pull/1266).
* Removed `Succeeded` and `SourceSucceeded` from `Continuation` and `IAssertionScope` - [#1325](https://github.com/fluentassertions/fluentassertions/pull/1325)
* Made the extension methods under the `FluentAssertions.Common` namespace `internal` - [#1376](https://github.com/fluentassertions/fluentassertions/pull/1376)
* The `IEquivalencyValidationContext` has undergone significant refactorings where its properties have been moved into the `INode` hierarchy and the two `Reason` and `Tracer` classes - [#1379](https://github.com/fluentassertions/fluentassertions/pull/1379)
* The `IMemberMatchingRule`, `IMemberSelectionRule` and `IOrderingRule` have been changed to replace their dependency on `SelectedMemberInfo` to `INode` and its derivatives `IMember` - [#1379](https://github.com/fluentassertions/fluentassertions/pull/1379)
* The `SelectedMemberInfo` class has been removed, since it main user, `IMemberInfo` has been flattened - [#1379](https://github.com/fluentassertions/fluentassertions/pull/1379)
* Several methods that took an `IMemberInfo`, but could also act on other objects than a property or field now take an `IObjectInfo` - [#1379](https://github.com/fluentassertions/fluentassertions/pull/1379)
* Pascal cased `CallerIdentifier.logger` - [#1458](https://github.com/fluentassertions/fluentassertions/pull/1458).
* Pascal cased `SelfReferenceEquivalencyAssertionOptions.orderingRules` - [#1458](https://github.com/fluentassertions/fluentassertions/pull/1458).
* Moved extension methods on `ExceptionAssertions` from `AssertionExtensions` to `ExceptionAssertionsExtensions` - [#1471](https://github.com/fluentassertions/fluentassertions/pull/1471).
* Moved `Including(Expression<Func<IMemberInfo, bool>> predicate)` from `EquivalencyAssertionOptions<T>` to `SelfReferenceEquivalencyAssertionOptions<T>` - [#1495](https://github.com/fluentassertions/fluentassertions/pull/1495).
* `Formatter.ToString()` and `IValueFormatter` now work with a `FormattingOptions` object that wraps the `UseLineBreaks` option - [#1469](https://github.com/fluentassertions/fluentassertions/pull/1469).
* Split-up the subject and expectation from `IEquivalencyValidationContext` into a new type `Comparands`. This affected `IEquivalencyStep` - [#1539](https://github.com/fluentassertions/fluentassertions/pull/1539).
* Moved the responsibility of `IEquivalencyStep.CanHandle` into `Handle` and replaced `Handle`'s return value with a more clearer `EquivalencyResult` - [#1539](https://github.com/fluentassertions/fluentassertions/pull/1539)
* Simplified `MemberSelectionContext` which is used by `IMemberSelectionRule` to remove the need for extensions to understand the difference between run-time and compile-time types - [#1539](https://github.com/fluentassertions/fluentassertions/pull/1539).
* The implementations of `IEquivalencyStep` have moved to the `FluentAssertions.Equivalency.Steps` namespace - [#1588](https://github.com/fluentassertions/fluentassertions/pull/1588).

## [5.10.3](https://www.nuget.org/packages/FluentAssertions/5.10.3)

### Fixes

* Fixed XPath index calculation in XML comparison when child node names are repeated in repeated parent nodes - [#1273](https://github.com/fluentassertions/fluentassertions/pull/1273)

## [5.10.2](https://www.nuget.org/packages/FluentAssertions/5.10.2)

### Fixes

* Added missing dependency on System.Xml - [#79](https://github.com/fluentassertions/fluentassertions/issues/79)

## 5.10.1

This version was skipped.

## [5.10.0](https://www.nuget.org/packages/FluentAssertions/5.10.0)

### What's New

* Added `string.Should().NotBeEquivalentTo` - [#1134](https://github.com/fluentassertions/fluentassertions/pull/1134)
* Added `collectionOfStrings.Should().ContainMatch()` to assert that the collection contains at least one string that matches a wildcard pattern - [#1138](https://github.com/fluentassertions/fluentassertions/pull/1138)
* Added overloads of `NotBeInAscendingOrder` and `NotBeInDescendingOrder` that take a property expression - [#1140](https://github.com/fluentassertions/fluentassertions/pull/1140)
* Include the index in the XPath information reported while comparing `XDocument`s for equivalence - [#1181](https://github.com/fluentassertions/fluentassertions/pull/1181)
* Added `NotHaveSameCount` and `HaveSameCount` for dictionary assertions - [#1178](https://github.com/fluentassertions/fluentassertions/pull/1178)
* Extended `string.Should().Contain()` and `string.Should().ContainEquivalentOf()` to test the number of times a phrase exists in a string using `theString.Should().Contain("is a", MoreThan.Thrice())` - [#1145](https://github.com/fluentassertions/fluentassertions/pull/1145)
* Added support for methods returning `ValueTask` and `ValueTask<T>` - [#1158](https://github.com/fluentassertions/fluentassertions/pull/1158)
* Added support for using `SatisfyRespectively` on all collections, including collections of `string` - [#1201](https://github.com/fluentassertions/fluentassertions/pull/1201)

### Fixes

* Updated the docs to clarify that `CompleteWithin` works on `Func<Task>` and not on `Task` directly - [#1127](https://github.com/fluentassertions/fluentassertions/pull/1127).
* Renamed collection assertion `NotBeAscendingInOrder` and `NotBeDescendingInOrder` to `NotBeInAscendingOrder` and `NotBeInDescendingOrder` (in a non-breaking way) - [#1140](https://github.com/fluentassertions/fluentassertions/pull/1140)
* Collections containing `null`s where not properly treated as equivalent by `BeEquivalentTo` - [#1143](https://github.com/fluentassertions/fluentassertions/pull/1143)
* `BeEquivalentTo` now allows selecting an explicit interface member over a regular instance member when using `RespectingDeclaredTypes` and the expectation type is an interface - [#1144](https://github.com/fluentassertions/fluentassertions/pull/1144)
* Fixed a crash that can occur when trying to determine the caller identity under .NET Native - [#1149](https://github.com/fluentassertions/fluentassertions/issues/1149)
* Ensured that determining the caller identity works for namespaces that contain the phrase `System` and don't match on partial namespace segments - [#1193](https://github.com/fluentassertions/fluentassertions/pull/1193)
* `BeEquivalentTo` on an `XDocument` could report the incorrect path to a self-closing XML tag - [#1170](https://github.com/fluentassertions/fluentassertions/pull/1170)
* `BeEquivalentTo` on multi-dimensional arrays with empty elements could cause an internal error - [#1167](https://github.com/fluentassertions/fluentassertions/issues/1167)
* Several assertion APIs did not include the _reason_ in the failure messages - [#1172](https://github.com/fluentassertions/fluentassertions/pull/1172)
* A self-closing XML element was not treated as equivalent to an empty element with the same name - [#1174](https://github.com/fluentassertions/fluentassertions/pull/1174)
* Ensure that type assertion `ThatAreUnderNamespace` handles types in the global namespaces correctly - [#1197](https://github.com/fluentassertions/fluentassertions/pull/1197)
* When comparing whether two objects are equal, a conversion should be precision preserving - [#1202](https://github.com/fluentassertions/fluentassertions/pull/1202)
* `BeEquivalentTo` on normal `Tuple`s should use structural equivalency instead of treating them as value types - [#1206](https://github.com/fluentassertions/fluentassertions/pull/1206)
* Some platforms throw reflection exceptions when trying to use `ConfigurationManager`. This is now handled more gracefully - [#1210](https://github.com/fluentassertions/fluentassertions/pull/1210)
* Reintroduced the package dependency on `System.Xml.Linq` for .NET 4.5/4.7 - [#79](https://github.com/fluentassertions/fluentassertions/issues/79)
* Treat enums and their numeric representations in structural object graph comparisons the same - [#1208](https://github.com/fluentassertions/fluentassertions/pull/1208)

Thanks to contributors [Ronald Kroon](https://github.com/ronaldkroon), [Daniel Petrov](https://github.com/danielmpetrov), [@david-a-jetter](https://github.com/david-a-jetter), [Lukas Grützmacher](https://github.com/lg2de) and [Ben Randall](https://github.com/veleek).

And special thanks to [Matthias Koch](https://github.com/matkoch) to switch us over to the awesome [Nuke build system](https://nuke.build/).

## [5.9.0](https://www.nuget.org/packages/FluentAssertions/5.9.0)

### What's New

* Added `Match` method to (nullable) numeric assertions - [#1112](https://github.com/fluentassertions/fluentassertions/pull/1112)

### Fixes

* Using a custom `IAssertionStrategy` with an `AssertionScope` did not always capture all assertion failures - [#1118](https://github.com/fluentassertions/fluentassertions/issues/1118)
* Ensured `null` arguments are handled with clearer exception messages - [#1117](https://github.com/fluentassertions/fluentassertions/pull/1117)

Special thanks to contributors [@liklainy](https://github.com/Liklainy) and [Amaury Levé](https://github.com/Evangelink).

## [5.8.0](https://www.nuget.org/packages/FluentAssertions/5.8.0)

### What's New

* Added thread-safety to tests using `AssertionScope` while running many `async` tests concurrently - [#1091](https://github.com/fluentassertions/fluentassertions/pull/1091)
* Allow users to specify a custom `IAssertionStrategy` for the assertion scope, for instance, to create screenshots when a test fails - [#1094](https://github.com/fluentassertions/fluentassertions/pull/1094) & [#906](https://github.com/fluentassertions/fluentassertions/issues/906).
* Supports .NET Core 3.0 Preview 7 - [#1107](https://github.com/fluentassertions/fluentassertions/pull/1107)

### Fixes

* `Excluding` with `BeEquivalentTo` did not always work well with overridden properties - [#1087](https://github.com/fluentassertions/fluentassertions/pull/1087) & [#1077](https://github.com/fluentassertions/fluentassertions/issues/1077)
* Failure message formatting threw a `FormatException` when a nested message contains braces - [#1092](https://github.com/fluentassertions/fluentassertions/pull/1092)
* Fixed confusing `(Not)BeAssignableTo` failure messages - [#1104](https://github.com/fluentassertions/fluentassertions/pull/1104) & [#1103](https://github.com/fluentassertions/fluentassertions/issues/1103)
* Fixed a potential leakage of failure messages between multiple assertions - [#1105](https://github.com/fluentassertions/fluentassertions/pull/1105)

Kudos to [conklinb](https://github.com/conklinb) and [Amaury Levé](https://github.com/Evangelink) for notable contributions and my partner-in-crime [Jonas Nyrup](https://github.com/jnyrup) for some of the fixes, a lot of (internal) quality improvements and his critical eye.

## [5.7.0](https://www.nuget.org/packages/FluentAssertions/5.7.0)

### What's New

* Added official support for .NET Core 3 (Preview 5 or later) - [#1057](https://github.com/fluentassertions/fluentassertions/pull/1057)
* Introduced `SatisfyRespectively` on collections - [#1043](https://github.com/fluentassertions/fluentassertions/pull/1043)
* Added an alternative fluent syntax for evaluating/invoking actions - [#1017](https://github.com/fluentassertions/fluentassertions/pull/1017)
* Added overloads of `Invoking` and `Awaiting` for different sets of generic parameters - [#1051](https://github.com/fluentassertions/fluentassertions/pull/1051)
* `NotThrowAfter` is now also available for .NET Standard 1.3 and 1.6 - [#1050](https://github.com/fluentassertions/fluentassertions/pull/1050)
* Added `CompleteWithin` to assert asynchronous operations complete within a time span - [#1013](https://github.com/fluentassertions/fluentassertions/pull/1013)/[#1048](https://github.com/fluentassertions/fluentassertions/pull/1048)
* Added `NotBeEquivalent` for objects - [#1071](https://github.com/fluentassertions/fluentassertions/pull/1071)
* Added `WithMessage()` for `async` exception assertions - [#1052](https://github.com/fluentassertions/fluentassertions/pull/1052)
* Added extension methods like `100.Nanosecond()` and `20.Microsecond()` to represent time spans - [#1069](https://github.com/fluentassertions/fluentassertions/pull/1069)

### Fixes

* `AllBeAssignableTo` and `AllBeOfType` did not work for list of types - [#1007](https://github.com/fluentassertions/fluentassertions/pull/1007)
* Backslashes in subject or expected result were not correctly shown in the message - [#986](https://github.com/fluentassertions/fluentassertions/pull/986)
* `BeOfType` does not attach to the `AssertionScope` correctly - [#1002](https://github.com/fluentassertions/fluentassertions/pull/1002)
* Event monitoring did not detect events on interfaces - [#821](https://github.com/fluentassertions/fluentassertions/pull/821)
* Fix continuation on `NotThrow(After)` in chained `AssertionScope` invocations - [#1031](https://github.com/fluentassertions/fluentassertions/pull/1031)
* Allow nesting equivalency checks in custom assertion rules when using `BeEquivalentTo` - [#1033](https://github.com/fluentassertions/fluentassertions/pull/1033)
* Removed redundant use of the thread pool in async assertions - [#1020](https://github.com/fluentassertions/fluentassertions/pull/1020)
* Improved formatting of multidimensional arrays - [#1044](https://github.com/fluentassertions/fluentassertions/pull/1044)
* Better handling of exceptions wrapped in `AggregateException`s - [#1041](https://github.com/fluentassertions/fluentassertions/pull/1041)
* Fix `BadImageFormatException` under the .NET Core 3.0 Preview - [#1057](https://github.com/fluentassertions/fluentassertions/pull/1057)
* `ThrowExactly` and `ThrowExactlyAsync` now support expecting an `AggregateException` - [#1046](https://github.com/fluentassertions/fluentassertions/pull/1057)

Kudos to [Lukas Grützmacher](https://github.com/lg2de), [Matthias Lischka](https://github.com/matthiaslischka), [Christoffer Lette](https://github.com/Lette), [Ed Ball](https://github.com/ejball), [David Omid](https://github.com/davidomid), [mu88](https://github.com/mu88), [Dmitriy Maksimov](https://github.com/DmitriyMaksimov) and [Ivan Shimko](https://github.com/vanashimko) for the contributions and [Jonas Nyrup](https://github.com/jnyrup) to make this release possible again.

## [5.6.0](https://www.nuget.org/packages/FluentAssertions/5.6.0)

### Fixes

* Provide opt-out to `AssertionOptions(o => o.WithStrictOrdering())` -[#974](https://github.com/fluentassertions/fluentassertions/pull/974)
* Add collection assertion `ContainEquivalentOf` - [#950](https://github.com/fluentassertions/fluentassertions/pull/950)
* Add `Should().NotThrowAfter` assertion for actions - [#942](https://github.com/fluentassertions/fluentassertions/pull/942)

Kudos to @BrunoJuchli, @matthiaslischka and @frederik-h for these amazing additions.

## [5.5.3](https://www.nuget.org/packages/FluentAssertions/5.5.3)

### Fixes

* Performance fixes in `BeEquivalenTo` - [#935](https://github.com/fluentassertions/fluentassertions/pull/935)
* Reverted 5.5.0 changes to `AssertionScope` to ensure binary compatibility - [#977](https://github.com/fluentassertions/fluentassertions/pull/977)

## [5.5.2](https://www.nuget.org/packages/FluentAssertions/5.5.2)

### Fixes

* Allows `BeEquivalentTo` to handle a non-generic collection as the SUT - [#975](https://github.com/fluentassertions/fluentassertions/pull/975), [#973](https://github.com/fluentassertions/fluentassertions/issues/973)
* Optimized performance of `IncludeMemberByPathSelectionRule` - [#969](https://github.com/fluentassertions/fluentassertions/pull/969)

## [5.5.1](https://www.nuget.org/packages/FluentAssertions/5.5.1)

### What's New

* Now provides a hint when strings differ in length and contain differences - [#915](https://github.com/fluentassertions/fluentassertions/pull/915), [#907](https://github.com/fluentassertions/fluentassertions/issues/907)
* Added `ThrowAsync`, `ThrowExactlyAsync` and `NotThrowAsync` - [#931](https://github.com/fluentassertions/fluentassertions/pull/931)
* Added support for `Should().Throw` and `Should().NotThrow` for `Func<T>` - [#951](https://github.com/fluentassertions/fluentassertions/pull/951)
* Added support for `private protected` access modifier - [#932](https://github.com/fluentassertions/fluentassertions/pull/932)
* Updated `BeApproximately` to support nullable types for both the subject and the expectation nullable - [#934](https://github.com/fluentassertions/fluentassertions/pull/934)
* Added `async` version of `ExecutionTime` to - [#938](https://github.com/fluentassertions/fluentassertions/pull/938)
* Updated `NotBeApproximately` to accepting nullable subject and expectation - [#939](https://github.com/fluentassertions/fluentassertions/pull/939)
* `type.Should().Be(type)` now support open generics - [#954](https://github.com/fluentassertions/fluentassertions/issues/954), [#955](https://github.com/fluentassertions/fluentassertions/pull/955)

### Fixes

* Minor performance improvements to prevent rendering messages if a test did not fail - [#921](https://github.com/fluentassertions/fluentassertions/pull/921), [#915](https://github.com/fluentassertions/fluentassertions/pull/915)
* Improve performance of `Should().AllBeEquivalentTo()` - [#920](https://github.com/fluentassertions/fluentassertions/pull/920), [#914](https://github.com/fluentassertions/fluentassertions/issues/914)
* Improve the presentation of enums to include the value and the number - [#923](https://github.com/fluentassertions/fluentassertions/pull/923), [#897](https://github.com/fluentassertions/fluentassertions/issues/897)
* `BeEquivalentTo` with `WithStrictOrdering` produced messy failure message - [#918](https://github.com/fluentassertions/fluentassertions/issues/918)
* Fixes detecting checking equivalency of a `null` subject to a dictionary - [#933](https://github.com/fluentassertions/fluentassertions/pull/933)
* Fixes duplicate conversions being mentioned in the output of the equivalency API - [#941](https://github.com/fluentassertions/fluentassertions/pull/941)
* Comparing an object graph against `IEnumerable` now works now as expected - [#911](https://github.com/fluentassertions/fluentassertions/pull/911)
* Selecting members during object graph assertions now better handles `new` overrides - [#960](https://github.com/fluentassertions/fluentassertions/pull/960), [#956](https://github.com/fluentassertions/fluentassertions/issues/956)

**Note** In versions prior to 5.5, FA may have skipped certain properties in the equivalency comparison. [#960](https://github.com/fluentassertions/fluentassertions/pull/960) fixes this, so this may cause some breaking changes.

Lots of kudos @jnyrup and @krajek for a majority for the work in this release.<|MERGE_RESOLUTION|>--- conflicted
+++ resolved
@@ -4,45 +4,16 @@
 layout: single
 classes: wide
 sidebar:
-    nav: "sidebar"
+  nav: "sidebar"
 ---
 
 ## Unreleased
 
-<<<<<<< HEAD
-## What's new
-
-* Added option for event monitoring to ignore failing event accessors - [#1954](https://github.com/fluentassertions/fluentassertions/pull/1954)
-
-## 7.0 Alpha 1
-
-### What's new
-
-### Improvements
-
-### Fixes
-
-### Breaking Changes (for users)
-
-### Breaking Changes (for extensions)
-
-## 6.12.0
-
-### What's new
-* Added `Be`, `NotBe` and `BeOneOf` for object comparisons with custom comparer - [#2111](https://github.com/fluentassertions/fluentassertions/pull/2111)
-* Added `BeSignedWithPublicKey()` and `BeUnsigned()` for assertions on `Assembly` - [#2207](https://github.com/fluentassertions/fluentassertions/pull/2207)
-* Added `NotContainItemsAssignableTo` for asserting that a collection does not contain any items assignable to a specific type - [#2266](https://github.com/fluentassertions/fluentassertions/pull/2266)
-=======
 ### What's new
 * Added option for event monitoring to ignore failing event accessors - [#1954](https://github.com/fluentassertions/fluentassertions/pull/1954)
->>>>>>> 6f6e5553
 
 ### Fixes
 * `because` and `becauseArgs` were not included in the error message when collections of enums were not equivalent - [#2214](https://github.com/fluentassertions/fluentassertions/pull/2214)
-* Improve caller identification for tests written in Visual Basic - [#2254](https://github.com/fluentassertions/fluentassertions/pull/2254)
-* Improved auto conversion to enums for objects of different integral type - [#2261](https://github.com/fluentassertions/fluentassertions/pull/2261)
-* Fixed exceptions when trying to auto convert strings or enums of different type to enums- [#2261](https://github.com/fluentassertions/fluentassertions/pull/2261)
-* Format records and anonymous objects with their member values instead of the generated `ToString` - [#2144](https://github.com/fluentassertions/fluentassertions/pull/2144)
 
 ## 6.11.0
 
@@ -57,6 +28,7 @@
 * The maximum depth `BeEquivalentTo` uses for recursive comparisons was 9 instead of the expected 10 - [#2145](https://github.com/fluentassertions/fluentassertions/pull/2145)
 * Fixed `.Excluding()` and `.For().Exclude()` not working if root is a collection - [#2135](https://github.com/fluentassertions/fluentassertions/pull/2135)
 * Prevent `InvalidOperationException` when formatting a lambda expression calling a constructor - [#2176](https://github.com/fluentassertions/fluentassertions/pull/2176)
+* Format records and anonymous objects with their member values instead of the generated `ToString` - [#2144](https://github.com/fluentassertions/fluentassertions/pull/2144)
 
 ## 6.10.0
 

---
title: Releases
permalink: /releases/
layout: single
classes: wide
sidebar:
  nav: "sidebar"
---

## Unreleased

### What's New
<<<<<<< HEAD
* Added the ability to exclude fields & properties marked as non-browsable in the code editor from structural equality equivalency comparisons - [#1807](https://github.com/fluentassertions/fluentassertions/pull/1807)
=======
* Annotated `[Not]MatchRegex(string)` with `[StringSyntax("Regex")]` which IDEs can use to colorize the regular expression argument - [#1816](https://github.com/fluentassertions/fluentassertions/pull/1816)
>>>>>>> 7092c0b7

### Fixes

### Fixes (Extensibility)

## 6.5.1

### Fixes
* Fixed regression introduced in 6.5.0 where `collection.Should().BeInAscendingOrder(x => x)` would fail - [#1802](https://github.com/fluentassertions/fluentassertions/pull/1802)

## 6.5.0

### What's New
* Added `AllSatisfy` for asserting all items in a collection satisfy an inspector - [#1790](https://github.com/fluentassertions/fluentassertions/pull/1790)
* Added `WithMapping` option to `BeEquivalentTo` to map members with different names between the subject and expectation - [#1742](https://github.com/fluentassertions/fluentassertions/pull/1742)

### Fixes
* Improved the documentation on `BeLowerCased` and `BeUpperCased` for strings with non-alphabetic characters - [#1792](https://github.com/fluentassertions/fluentassertions/pull/1792)
* Caller identification does not handle all arguments using `new` - [#1794](https://github.com/fluentassertions/fluentassertions/pull/1794)
* Resolve an issue preventing `HaveAccessModifier` from correctly recognizing internal interfaces and enums - [#1793](https://github.com/fluentassertions/fluentassertions/issues/1793)
* Improved tracing for nested `AssertionScope`s - [#1797](https://github.com/fluentassertions/fluentassertions/pull/1797)

### Fixes (Extensibility)
* Fixed a continuation issue when using `ClearExpectation` - [#1791](https://github.com/fluentassertions/fluentassertions/pull/1791)

## 6.4.0

### What's New
* Adding `ThatAreStatic()` and `ThatAreNotStatic()` for filtering in method assertions - [#1740](https://github.com/fluentassertions/fluentassertions/pull/1740)
* Adding new assertions for the `HttpStatusCode` of an `HttpResponseMessage` - [#1737](https://github.com/fluentassertions/fluentassertions/pull/1737)
* Adding non-generic overloads for `WithInnerExceptionExactly` and `WithInnerException` - [#1769](https://github.com/fluentassertions/fluentassertions/pull/1769)

### Fixes
* `ContainItemsAssignableTo` now expects at least one item assignable to `T` - [#1765](https://github.com/fluentassertions/fluentassertions/pull/1765)
* Querying methods on classes, e.g. `typeof(MyController).Methods()`, now also includes static methods - [#1740](https://github.com/fluentassertions/fluentassertions/pull/1740)
* Variable name is not captured after await assertion - [#1770](https://github.com/fluentassertions/fluentassertions/pull/1770)
* `OccurredEvent` ordering on monitored object is now done via thread-safe counter - [#1773](https://github.com/fluentassertions/fluentassertions/pull/1773)
* Avoid a `NullReferenceException` when testing an application compiled with .NET Native - [#1776](https://github.com/fluentassertions/fluentassertions/pull/1776)
* `[Not]Contain(key, value)` for dictionary-like enumerables incorrectly checked if the key was present - [#1786](https://github.com/fluentassertions/fluentassertions/pull/1786)
* Avoid throwing a `FormatException` when caller name determination returns an unformattable string - [#1788](https://github.com/fluentassertions/fluentassertions/pull/1788)

## 6.3.0

### What's New
* Adding `ThatAreAsync()` and `ThatAreNotAsync()` for filtering in method assertions - [#1725](https://github.com/fluentassertions/fluentassertions/pull/1725)
* Adding `ThatAreVirtual()` and `ThatAreNotVirtual()` for filtering in method assertions - [#1744](https://github.com/fluentassertions/fluentassertions/pull/1744)
* Adding collection content to assertion messages for `HaveCountGreaterThan()`, `HaveCountGreaterThanOrEqualTo()`, `HaveCountLessThan()` and `HaveCountLessThanOrEqualTo()` - [#1760](https://github.com/fluentassertions/fluentassertions/pull/1760)

### Fixes
* Prevent multiple enumeration of `IEnumerable`s in parameter-less `ContainSingle()` - [#1753](https://github.com/fluentassertions/fluentassertions/pull/1753)
* Change `HaveCount()` assertion message order to state expected and actual collection count before dumping its content` - [#1760](https://github.com/fluentassertions/fluentassertions/pull/1760)
* `CompleteWithinAsync` did not take initial sync computation into account when measuring execution time - [1762](https://github.com/fluentassertions/fluentassertions/pull/1762).

## 6.2.0

### What's New

* Adding new overloads to all `GreaterOrEqualTo` and `LessOrEqualTo` assertions, adding the word `Than` - [#1673](https://github.com/fluentassertions/fluentassertions/pull/1673)
* `BeAsync()` and `NotBeAsync()` are now also available on `MethodInfoSelectorAssertions` - [#1700](https://github.com/fluentassertions/fluentassertions/pull/1700)

### Fixes

* Prevent exceptions when asserting on `ImmutableArray<T>` - [#1668](https://github.com/fluentassertions/fluentassertions/pull/1668)
* `At` now retains the `DateTimeKind` and keeps sub-second precision when using a `TimeSpan` - [#1687](https://github.com/fluentassertions/fluentassertions/pull/1687).
* Removed iteration over enumerable when generating the `BeEmpty` assertion failure message - [#1692](https://github.com/fluentassertions/fluentassertions/pull/1692).
* Prevent `ArgumentNullException` when formatting a lambda expression containing an extension method - [#1696](https://github.com/fluentassertions/fluentassertions/pull/1696)
* `IgnoringCyclicReferences` in `BeEquivalentTo` now works while comparing value types using `ComparingByMembers` - [#1708](https://github.com/fluentassertions/fluentassertions/pull/1708)
* Using `BeEquivalentTo` on a collection with nested collections would complain about missing members - [#1713](https://github.com/fluentassertions/fluentassertions/pull/1713)
* Formatting a lambda expression containing lifted operators - [#1714](https://github.com/fluentassertions/fluentassertions/pull/1714).
* Performance improvements in `BeEquivalentTo` by caching expensive Reflection operations - [#1719](https://github.com/fluentassertions/fluentassertions/pull/1719)

## 6.1.0

### What's New

* Prevent asserting directly on `AndConstraint` - [#1649](https://github.com/fluentassertions/fluentassertions/pull/1649)
* Added `WithInnerExceptionExactly` extension method on `Task<ExceptionAssertions<T>>` for easier use with `ThrowAsync` - [#1658](https://github.com/fluentassertions/fluentassertions/pull/1658)

### Fixes

* Resolved a significant performance degradation in `BeEquivalentTo` - [#1660](https://github.com/fluentassertions/fluentassertions/pull/1660)

## 6.0.0

### What's New

* Added official support for .NET Core 3.0 - [#1227](https://github.com/fluentassertions/fluentassertions/pull/1227).
* Added `WithOffset` extension method on `DateTime` for easier creation of `DateTimeOffset` objects - [#1235](https://github.com/fluentassertions/fluentassertions/pull/1235).
* Added `collectionOfStrings.Should().NotContainMatch()` to assert that the collection does not contain a string that matches a wildcard pattern - [#1246](https://github.com/fluentassertions/fluentassertions/pull/1246).
* The `Using`/`When` option on `BeEquivalentTo` will now use the conversion rules when trying to match the predicate - [#1257](https://github.com/fluentassertions/fluentassertions/pull/1257).
* Added `NotBeWritable` to `PropertyInfoSelectorAssertions` to be able to assert that properties are not writable - [#1269](https://github.com/fluentassertions/fluentassertions/pull/1269).
* Added extension to assert `TaskCompletionSource<T>` - [#1267](https://github.com/fluentassertions/fluentassertions/pull/1267).
* Added the ability to pass an `IEqualityComparer<T>` through `BeEquivalentTo(x => x.Using<MyComparer>())` - [#1284](https://github.com/fluentassertions/fluentassertions/pull/1284).
* Added `NotBe` to `BooleanAssertions` to be able to assert that a boolean is not the expected value - [#1290](https://github.com/fluentassertions/fluentassertions/pull/1290).
* Make `DefaultValueFormatter` and `EnumerableValueFormatter` suitable for inheritance - [#1295](https://github.com/fluentassertions/fluentassertions/pull/1295).
* Added support for dictionary assertions on `IReadOnlyDictionary<TKey, TValue>` - [#1298](https://github.com/fluentassertions/fluentassertions/pull/1298).
* `GenericAsyncFunctionAssertions` now has `AndWhichConstraint` overloads for `NotThrow[Async]` and `NotThrowAfter[Async]` - [#1289](https://github.com/fluentassertions/fluentassertions/pull/1289).
* Added `ReturnTypes` to `MethodInfoSelector` to get all return types from all the methods selected
* Added `[Not]Be` to `MethodInfoSelector` to check that methods [don't] have specified access modifier
* Added `ThatAre[Not]Classes`, `ThatAre[Not]Static` selectors to `TypeSelector`
* Added `ThatSatisfy` to `TypeSelector` to filter types with specified predicate
* Added `UnwrapEnumerableTypes` to `TypeSelector` to get the `T` type from types implementing `IEnumerable<T>`
* Added `UnwrapTaskTypes` to `TypeSelector` to get the `T` type for any type that are `Task<T>`  or `ValueTask<T>`
* Added `[Not]BeSealed` to `TypeSelectorAssertions`
* Added `collection.Should().NotContainEquivalentOf` to use object graph comparison rules to assert absence of an element in the collection - [#1318](https://github.com/fluentassertions/fluentassertions/pull/1318).
* Added `[Not]BeInNamespace` and `[NotBeUnderNamespace]` to `TypeSelectorAssertions` - [#1329](https://github.com/fluentassertions/fluentassertions/pull/1329).
* The `Using` option on `BeEquivalentTo` and on `AssertionOptions.AssertEquivalencyUsing` now supports custom `IOrderingRule` implementations [#1337](https://github.com/fluentassertions/fluentassertions/pull/1337).
* Added `AllBe` to `StringCollectionAssertions` to be able to assert that all strings in collection are equal to the specified string - [#1332](https://github.com/fluentassertions/fluentassertions/pull/1332).
* Added `ForConstraint` method to `AssertionScope` to open up `OccurenceConstraint` for usage in custom assertion extensions - [#1341](https://github.com/fluentassertions/fluentassertions/pull/1341).
* Added `NotContainInOrder` to `CollectionAssertions` and `StringCollectionAssertions` to be able to assert that the collection does not contain the specified elements in the exact same order, not necessarily consecutive - [#1339](https://github.com/fluentassertions/fluentassertions/pull/1339).
* Added async version of `Where` extension method to `ExceptionAssertions` to be able to check asynchronously thrown exception - [#1352](https://github.com/fluentassertions/fluentassertions/pull/1352).
* Added `[Not]BeUpperCased` and `[Not]BeLowerCased` to `StringAssertions` to be able to assert that a string is in upper or lower casing or not - [#1357](https://github.com/fluentassertions/fluentassertions/pull/1357).
* Added `ObjectAssertions<TSubject, TAssertions>` to ease creation of custom assertion classes - [#1371](https://github.com/fluentassertions/fluentassertions/pull/1371).
* Added `ComparingBy{Members,Value}(Type)` to allow specifying open generic types - [#1389](https://github.com/fluentassertions/fluentassertions/pull/1389).
* Added overload of `CollectionAssertions.NotBeEquivalentTo` that takes a `config` parameter` - [#1408](https://github.com/fluentassertions/fluentassertions/pull/1408).
* Changed `StringAssertions.StartWith`, `StringAssertions.EndWith` and their `EquivalentOf` versions to allow empty strings - [#1413](https://github.com/fluentassertions/fluentassertions/pull/1413).
* The equivalency assertions will now include the type of the member and whether it involves a field or property - [#1379](https://github.com/fluentassertions/fluentassertions/pull/1379)
* Changed AttributeBasedFormatter to allow custom formatter selection based on the parent type - [#1418](https://github.com/fluentassertions/fluentassertions/pull/1418).
* Added nullable overload for `Be` and `NotBe` methods of `DateTimeAssertions` and `DateTimeOffsetAssertions` - [#1427](https://github.com/fluentassertions/fluentassertions/issues/1427).
* Added overload of `Enumerating` extension method to be able to force the enumeration of an object member -[#1433](https://github.com/fluentassertions/fluentassertions/pull/1433)
* Add overloads of `MatchRegex` and `NotMatchRegex` that take `System.Text.RegularExpressions.Regex` -[#1436](https://github.com/fluentassertions/fluentassertions/pull/1436)
* Added support for equivalency tests on System.Data types (`DataSet`, `DataTable`, `DataColumn`, `DataRow`, `DataRelation`, `Constraint`) - [#1419](https://github.com/fluentassertions/fluentassertions/pull/1419).
* Added `WithParameterName` extension to ease asserting on the parameter name for a thrown `ArgumentException` - [#1466](https://github.com/fluentassertions/fluentassertions/pull/1466).
* Added `BeExactly` assertions to verify a `DateTimeOffset` exactly, i.e both its date/time and its offset - [#1609](https://github.com/fluentassertions/fluentassertions/pull/1609).
* Added `NotCompleteWithinAsync` to `TaskCompletionSourceAssertions` - [#1474](https://github.com/fluentassertions/fluentassertions/pull/1474).
* Added `HaveValue(decimal)`, `HaveSameValueAs` and `HaveSameNameAs` to `EnumAssertions` - [#1479](https://github.com/fluentassertions/fluentassertions/pull/1479).
* Added `WithResult` extension method to `CompleteWithinAsync` assertions for `Task<T>` and `TaskCompletionSource<T>` - [#1478](https://github.com/fluentassertions/fluentassertions/pull/1478).
* Added `Satisfy` to be able to compare a collection with a set of predicates in any order - [#1500](https://github.com/fluentassertions/fluentassertions/pull/1500).
* Added milliseconds formatting for error messages including `TimeSpan` - [#1504](https://github.com/fluentassertions/fluentassertions/pull/1504).
* Added `AddReportable` overload to `AssertionScope` for deferring reportable value calculation only on a test failure - [#1515](https://github.com/fluentassertions/fluentassertions/pull/1515).
* Added the possibility to set the maximum depth and other formatting settings either globally or per `AssertionScope` - [#1469](https://github.com/fluentassertions/fluentassertions/pull/1469).
* Added `BeInAscendingOrder` and `BeInDescendingOrder` for collections taking a lambda expression - [#1526](https://github.com/fluentassertions/fluentassertions/pull/1526)
* Added `[Not]BeWritable`, `[Not]BeSeekable`, `[Not]BeReadable`, `[Not]BeReadOnly`, `[Not]BeWriteOnly`, `[Not]HaveLength` , `[Not]HavePosition` for Stream and `[Not]HaveBufferSize` for BufferedStream - [#1543](https://github.com/fluentassertions/fluentassertions/pull/1543)
* Added native support for `XDocument`, `XElement` and `XAttribute` properties and fields to `BeEquivalentTo` - [#1572](https://github.com/fluentassertions/fluentassertions/pull/1572)
* The equivalency failure message will include information on how tuples, anonymous types, records and other types are compared - [#1571](https://github.com/fluentassertions/fluentassertions/pull/1571)
* Improved formatting a dictionary when key or value is a complex type - [#1577](https://github.com/fluentassertions/fluentassertions/pull/1577).
* Added `NotBe(string)` for symmetry with `Be(string)` for GuidAssertions - [#1597](https://github.com/fluentassertions/fluentassertions/pull/1597).
* Added `BeOneOf` for enum assertions - [#1637](https://github.com/fluentassertions/fluentassertions/pull/1637)
* Homogenized assertion message formatting of predicate expressions - [#1619](https://github.com/fluentassertions/fluentassertions/pull/1619).

### Fixes

* Reported actual value when it contained `{{{{` or `}}}}` - [#1234](https://github.com/fluentassertions/fluentassertions/pull/1234).
* Changed dictionary assertion `NotContainKeys` to honour the key comparer if applicable - [#1233](https://github.com/fluentassertions/fluentassertions/pull/1233).
* Ensures that date time assertions like "a is less than an hour after b" don't succeed when `a - b == -30.Minutes()` [#1313](https://github.com/fluentassertions/fluentassertions/pull/1313).
* Event raising assertions like `WithSender` and `WithArgs` will only return the events that match the constraints - [#1321](https://github.com/fluentassertions/fluentassertions/pull/1321)
* Fixed an `InvalidCastException` that `BeEquivalentTo` could throw while debugging - [#1325](https://github.com/fluentassertions/fluentassertions/pull/1325)
* Ensured that `Given` will no longer evaluate its predicate if the preceding `FailWith` raised an assertion failure - [#1325](https://github.com/fluentassertions/fluentassertions/pull/1325)
* Improved the message that `RaisePropertyChangeFor` throws when the wrong property was detected - [#1333](https://github.com/fluentassertions/fluentassertions/pull/1333)
* Guard against negative precision arguments for `BeCloseTo` and `BeApproximately` - [#1386](https://github.com/fluentassertions/fluentassertions/pull/1386)
* Guard against implicitly or explicitly trying to compare primitive types by members - [#1394](https://github.com/fluentassertions/fluentassertions/pull/1394).
* Fixed formatting of brackets in expressions passed to ContainSingle(...) - [#1406](https://github.com/fluentassertions/fluentassertions/pull/1406).
* Fixed `Contain`, `NotContain` and `OnlyContain` to avoid multiple enumerations when the condition is false - [#1421](https://github.com/fluentassertions/fluentassertions/pull/1421).
* Added variable name and other useful and consistent information to XML assertions - [#1440](https://github.com/fluentassertions/fluentassertions/pull/1440).
* Sometimes `BeEquivalentTo` reported an incorrect message when a dictionary was missing a key - [#1454](https://github.com/fluentassertions/fluentassertions/pull/1454)
* Some dictionary failures did not honor the user-provided reason - [#1456](https://github.com/fluentassertions/fluentassertions/pull/1456)
* Restrict what types `WhenTypeIs<T>` can use and how `Using<T>` handles non-nullable types, see the [Migration Guide](/upgradingtov6#using) for more details - [#1494](https://github.com/fluentassertions/fluentassertions/pull/1494).
* `HaveElement` did not ignore the xml namespace - [#1541](https://github.com/fluentassertions/fluentassertions/pull/1541)
* Better parameter checking of `TypeAssertions` - [#1550](https://github.com/fluentassertions/fluentassertions/pull/1550)
* `[Not]HaveExplicitMethod` did not mention the parameters in the failure message - [#1550](https://github.com/fluentassertions/fluentassertions/pull/1550)
* Better parameter checking of `PropertyInfoAssertions` - [#1558](https://github.com/fluentassertions/fluentassertions/pull/1558)
* Better parameter checking of `MethodBaseAssertions` and `MethodInfoAssertions` - [#1559](https://github.com/fluentassertions/fluentassertions/pull/1559)
* Better parameter checking of `AssemblyAssertions` - [#1561](https://github.com/fluentassertions/fluentassertions/pull/1561)
* Better parameter checking of `PropertyInfoSelectorAssertions` - [#1565](https://github.com/fluentassertions/fluentassertions/pull/1565)
* Better parameter checking of `MethodInfoSelectorAssertions` - [#1569](https://github.com/fluentassertions/fluentassertions/pull/1569)
* Better parameter checking of `XDocumentAssertions`, `XElementAssertions` and `XAttributeAssertions` - [#1564](https://github.com/fluentassertions/fluentassertions/pull/1564)
* In a chained assertion API call, a second call to `ForCondition` should not even evaluate its lambda when the previous assertion failed - [#1587](https://github.com/fluentassertions/fluentassertions/pull/1587)
* Added parameter checking for `Be(string)` for GuidAssertions - [#1597](https://github.com/fluentassertions/fluentassertions/pull/1597).
* Improved consistency of XML documentation on `AssertionScope`, `ContinuedAssertionScope`, and `GivenSelector<T>` methods. - [#1606](https://github.com/fluentassertions/fluentassertions/pull/1606).
* Handle `WithDefaultIdentifier` and `WithExpectation` correctly when an `AssertionScope` continues - [#1610](https://github.com/fluentassertions/fluentassertions/pull/1610).
* Improved stack trace when a property of an element of a generic collection throws an exception during `GenericEnumerableEquivalencyStep` in `GenericCollectionAssertions` - [#1615](https://github.com/fluentassertions/fluentassertions/pull/1615).
* Removed the type info from the failure message in equivalency checks - [#1621](https://github.com/fluentassertions/fluentassertions/pull/1621).
* Fixed a regression so that collections of similarly typed key-value pairs should be equivalent to a dictionary - [#1603](https://github.com/fluentassertions/fluentassertions/pull/1603).
* Fixed a regression where a nested class without suitable members inside a collection raised an exception - [#1627](https://github.com/fluentassertions/fluentassertions/pull/1627).
* Fixed support for covariant and inherited property exclusion and inclusion in `BeEquivalentTo` - [#1631](https://github.com/fluentassertions/fluentassertions/pull/1631).
* Reintroduced `Match` for enum assertions - [#1637](https://github.com/fluentassertions/fluentassertions/pull/1637)
* Improved caller name determination by supporting multiple lines, comments and semicolons - [#1435](https://github.com/fluentassertions/fluentassertions/pull/1435).

### Breaking Changes

* Dropped support for .NET Framework 4.5, .NET Standard 1.3 and 1.6 - [#1227](https://github.com/fluentassertions/fluentassertions/pull/1227).
* Dropped support for older test frameworks such as MSTest v1, NSpec v1 and v2, XUnit v1, Gallio and MBUnit - [#1227](https://github.com/fluentassertions/fluentassertions/pull/1227).
* Removed `[Not]Have{Im,Ex}plictConversionOperator` (they had typos) - [#1221](https://github.com/fluentassertions/fluentassertions/pull/1221).
  * Use the equivalent assertions without the typo "plict" instead.
* Removed `NotBeAscendingInOrder`/`NotBeDescendingInOrder` - [#1221](https://github.com/fluentassertions/fluentassertions/pull/1221).
  * Use `NotBeInAscendingOrder`/`NotBeInDescendingOrder` instead.
* Removed `HasAttribute`, `HasMatchingAttribute` and `IsDecoratedWith(Type, bool)` `Type` extensions - [#1221](https://github.com/fluentassertions/fluentassertions/pull/1221).
  * Use `IsDecoratedWith`/`IsDecoratedWithOrInherits` instead.
* Made `EquivalencyAssertionOptionsExtentions` `internal` (and fixed a typo in the type name) - [#1221](https://github.com/fluentassertions/fluentassertions/pull/1221).
* Changed `ReferenceTypeAssertions.Subject` to be `readonly` - [#1229](https://github.com/fluentassertions/fluentassertions/pull/1229).
  * Set the `Subject` through the constructor instead.
* Changed `TypeAssertions.HaveAccessModifier` return type from `AndConstraint<Type>` to `AndConstraint<TypeAssertions>` - [#1159](https://github.com/fluentassertions/fluentassertions/pull/1159).
* Changed `TypeAssertions.NotHaveAccessModifier` return type from `AndConstraint<Type>` to `AndConstraint<TypeAssertions>` - [#1159](https://github.com/fluentassertions/fluentassertions/pull/1159).
* Changed `AllBeAssignableTo<T>` and `AllBeOfType<T>` return type from `AndConstraint<TAssertions>` to `AndWhichConstraint<TAssertions, IEnumerable<T>>` - [#1265](https://github.com/fluentassertions/fluentassertions/pull/1265).
* The new extension on `TaskCompletionSource<T>` overlays the previously used assertions based on `ObjectAssertions`.
* Removed `[Not]BeCloseTo` for `DateTime[Offset]` and `TimeSpan` that took an `int precision` - [#1278](https://github.com/fluentassertions/fluentassertions/pull/1278).
  * Use the overloads that take a `TimeSpan precision` instead.
* Aligned strings to be compared using `Ordinal[Ignorecase]` - [#1283](https://github.com/fluentassertions/fluentassertions/pull/1283).
* Changed `AutoConversion` to convert using `CultureInfo.InvariantCulture` instead of `CultureInfo.CurrentCulture` - [#1283](https://github.com/fluentassertions/fluentassertions/pull/1283).
* Renamed `StartWithEquivalent` and `EndWithEquivalent` to `StartWithEquivalentOf` and `EndWithEquivalentOf` to make the API for Equivalent methods consistent - [#1292](https://github.com/fluentassertions/fluentassertions/pull/1292).
* Several event raising assertion APIs will return an `IEventRecording` instead of `IEventRecorder` - [#1321](https://github.com/fluentassertions/fluentassertions/pull/1321)
* The classes `EventMonitor` and `RecordedEvent` are now treated as `internal` code - [#1321](https://github.com/fluentassertions/fluentassertions/pull/1321)
* Renamed method `GetEventRecorder` of interface `IMonitor` to `GetRecordingFor` and will return `IEventRecording` - [#1321](https://github.com/fluentassertions/fluentassertions/pull/1321)
* Removed synchronous assertions on asynchronous operations (`Throw`, `NotThrow`, `CompleteWithin`, ...) [#1324](https://github.com/fluentassertions/fluentassertions/pull/1324)
* Do not modify `SynchronizationContext.Current` while asserting asynchronous operations. In case hitting deadlocks in your tests please check whether you mix synchronous and asynchronous operations. [#1324](https://github.com/fluentassertions/fluentassertions/pull/1324)
* Moved `[Not]HaveFlag` from `ObjectAssertions` to `EnumAssertions` - [#1375](https://github.com/fluentassertions/fluentassertions/pull/1375).
* Requesting an unsupported test framework via `Services.Configuration.TestFrameworkName` or `"FluentAssertions.TestFramework"` now throws an exception instead of using the fallback - [#1366](https://github.com/fluentassertions/fluentassertions/pull/1366).
* Guard `[Not]Match`, `[Not]MatchEquivalentOf`, `[Not]MatchRegex` and `[Not]ContainMatch` against `null` or empty patterns - [#1401](https://github.com/fluentassertions/fluentassertions/pull/1401).
* Renamed `WhichValue` to `WhoseValue` - [#1581](https://github.com/fluentassertions/fluentassertions/pull/1581)
* By default, records are now compared by their members. Can be overridden using `ComparingRecordsByValue` - [#1571](https://github.com/fluentassertions/fluentassertions/pull/1571)
* Changed `becauseArgs` of `[Not]Reference(Assembly)` from `string[]` to `object[]` - [#1459](https://github.com/fluentassertions/fluentassertions/pull/1459)
* Major overhaul on how enums are handled, see the [Migration Guide](/upgradingtov6#enums) for more details - [#1479](https://github.com/fluentassertions/fluentassertions/pull/1479).
* Removed support for non-generic collections, see the [Migration Guide](/upgradingtov6#collections) for more details - [#1529](https://github.com/fluentassertions/fluentassertions/pull/1529).
* Removed `[Not]Contain(IEnumerable<T>, params T[])` - [#1529](https://github.com/fluentassertions/fluentassertions/pull/1529).
* Removed `BeEquivalentTo(params object[])` - [#1529](https://github.com/fluentassertions/fluentassertions/pull/1529).
* Renamed `EquivalencyStepCollection` to `EquivalencyPlan` and `AssertionOptions.EquivalencyCollection` to `EquivalencyPlan` - [#1539](https://github.com/fluentassertions/fluentassertions/pull/1539).
* `BeEquivalentTo` will no longer include `internal` properties and fields, unless `IncludingInternalProperties` or `IncludingInternalFields` is used - [#1575](https://github.com/fluentassertions/fluentassertions/pull/1575).
* Renamed `protected` methods on `DelegateAssertionsBase` such as `Throw` and `NotThrow` to avoid confusion - [#1642](https://github.com/fluentassertions/fluentassertions/pull/1642)
* Moved the properties of `IMemberInfo.SelectedMemberInfo` to `IMemberInfo`. Renamed `IMemberInfo.SelectedMemberPath` to `Path` and replaced `SelectedMemberDescription` by a combination of `Path` and `Name` - [#1379](https://github.com/fluentassertions/fluentassertions/pull/1379)
* Changed `[Not]Be` on an `IComparable<T>` to use `Equals(object)` instead of `CompareTo(T)` and added `[Not]BeRankedEquallyTo` to use `CompareTo(T)` - [#1177](https://github.com/fluentassertions/fluentassertions/pull/1177).

### Breaking Changes (Extensibility)

* Removed parameterless constructors from: `CollectionAssertions`, `ReferenceTypeAssertions`, `MemberInfoAssertions`, `MethodBaseAssertions` and `MethodInfoAssertions` - [#1229](https://github.com/fluentassertions/fluentassertions/pull/1229).
  * Use the constructors taking a `subject` instead.
* Restrict generic constraints on `[Nullable]NumericAssertions<T>` to `IComparable<T>` - [#1266](https://github.com/fluentassertions/fluentassertions/pull/1266).
* Changed return type of `[Nullable]NumericAssertions.Subject` from `IComparable` to `T?` and `T`, respectively - [#1266](https://github.com/fluentassertions/fluentassertions/pull/1266).
* Removed `Succeeded` and `SourceSucceeded` from `Continuation` and `IAssertionScope` - [#1325](https://github.com/fluentassertions/fluentassertions/pull/1325)
* Made the extension methods under the `FluentAssertions.Common` namespace `internal` - [#1376](https://github.com/fluentassertions/fluentassertions/pull/1376)
* The `IEquivalencyValidationContext` has undergone significant refactorings where its properties have been moved into the `INode` hierarchy and the two `Reason` and `Tracer` classes - [#1379](https://github.com/fluentassertions/fluentassertions/pull/1379)
* The `IMemberMatchingRule`, `IMemberSelectionRule` and `IOrderingRule` have been changed to replace their dependency on `SelectedMemberInfo` to `INode` and its derivatives `IMember` - [#1379](https://github.com/fluentassertions/fluentassertions/pull/1379)
* The `SelectedMemberInfo` class has been removed, since it main user, `IMemberInfo` has been flattened - [#1379](https://github.com/fluentassertions/fluentassertions/pull/1379)
* Several methods that took an `IMemberInfo`, but could also act on other objects than a property or field now take an `IObjectInfo` - [#1379](https://github.com/fluentassertions/fluentassertions/pull/1379)
* Pascal cased `CallerIdentifier.logger` - [#1458](https://github.com/fluentassertions/fluentassertions/pull/1458).
* Pascal cased `SelfReferenceEquivalencyAssertionOptions.orderingRules` - [#1458](https://github.com/fluentassertions/fluentassertions/pull/1458).
* Moved extension methods on `ExceptionAssertions` from `AssertionExtensions` to `ExceptionAssertionsExtensions` - [#1471](https://github.com/fluentassertions/fluentassertions/pull/1471).
* Moved `Including(Expression<Func<IMemberInfo, bool>> predicate)` from `EquivalencyAssertionOptions<T>` to `SelfReferenceEquivalencyAssertionOptions<T>` - [#1495](https://github.com/fluentassertions/fluentassertions/pull/1495).
* `Formatter.ToString()` and `IValueFormatter` now work with a `FormattingOptions` object that wraps the `UseLineBreaks` option - [#1469](https://github.com/fluentassertions/fluentassertions/pull/1469).
* Split-up the subject and expectation from `IEquivalencyValidationContext` into a new type `Comparands`. This affected `IEquivalencyStep` - [#1539](https://github.com/fluentassertions/fluentassertions/pull/1539).
* Moved the responsibility of `IEquivalencyStep.CanHandle` into `Handle` and replaced `Handle`'s return value with a more clearer `EquivalencyResult` - [#1539](https://github.com/fluentassertions/fluentassertions/pull/1539)
* Simplified `MemberSelectionContext` which is used by `IMemberSelectionRule` to remove the need for extensions to understand the difference between run-time and compile-time types - [#1539](https://github.com/fluentassertions/fluentassertions/pull/1539).
* The implementations of `IEquivalencyStep` have moved to the `FluentAssertions.Equivalency.Steps` namespace - [#1588](https://github.com/fluentassertions/fluentassertions/pull/1588).

## [5.10.3](https://www.nuget.org/packages/FluentAssertions/5.10.3)

### Fixes

* Fixed XPath index calculation in XML comparison when child node names are repeated in repeated parent nodes - [#1273](https://github.com/fluentassertions/fluentassertions/pull/1273)

## [5.10.2](https://www.nuget.org/packages/FluentAssertions/5.10.2)

### Fixes

* Added missing dependency on System.Xml - [#79](https://github.com/fluentassertions/fluentassertions/issues/79)

## 5.10.1

This version was skipped.

## [5.10.0](https://www.nuget.org/packages/FluentAssertions/5.10.0)

### What's New

* Added `string.Should().NotBeEquivalentTo` - [#1134](https://github.com/fluentassertions/fluentassertions/pull/1134)
* Added `collectionOfStrings.Should().ContainMatch()` to assert that the collection contains at least one string that matches a wildcard pattern - [#1138](https://github.com/fluentassertions/fluentassertions/pull/1138)
* Added overloads of `NotBeInAscendingOrder` and `NotBeInDescendingOrder` that take a property expression - [#1140](https://github.com/fluentassertions/fluentassertions/pull/1140)
* Include the index in the XPath information reported while comparing `XDocument`s for equivalence - [#1181](https://github.com/fluentassertions/fluentassertions/pull/1181)
* Added `NotHaveSameCount` and `HaveSameCount` for dictionary assertions - [#1178](https://github.com/fluentassertions/fluentassertions/pull/1178)
* Extended `string.Should().Contain()` and `string.Should().ContainEquivalentOf()` to test the number of times a phrase exists in a string using `theString.Should().Contain("is a", MoreThan.Thrice())` - [#1145](https://github.com/fluentassertions/fluentassertions/pull/1145)
* Added support for methods returning `ValueTask` and `ValueTask<T>` - [#1158](https://github.com/fluentassertions/fluentassertions/pull/1158)
* Added support for using `SatisfyRespectively` on all collections, including collections of `string` - [#1201](https://github.com/fluentassertions/fluentassertions/pull/1201)

### Fixes

* Updated the docs to clarify that `CompleteWithin` works on `Func<Task>` and not on `Task` directly - [#1127](https://github.com/fluentassertions/fluentassertions/pull/1127).
* Renamed collection assertion `NotBeAscendingInOrder` and `NotBeDescendingInOrder` to `NotBeInAscendingOrder` and `NotBeInDescendingOrder` (in a non-breaking way) - [#1140](https://github.com/fluentassertions/fluentassertions/pull/1140)
* Collections containing `null`s where not properly treated as equivalent by `BeEquivalentTo` - [#1143](https://github.com/fluentassertions/fluentassertions/pull/1143)
* `BeEquivalentTo` now allows selecting an explicit interface member over a regular instance member when using `RespectingDeclaredTypes` and the expectation type is an interface - [#1144](https://github.com/fluentassertions/fluentassertions/pull/1144)
* Fixed a crash that can occur when trying to determine the caller identity under .NET Native - [#1149](https://github.com/fluentassertions/fluentassertions/issues/1149)
* Ensured that determining the caller identity works for namespaces that contain the phrase `System` and don't match on partial namespace segments - [#1193](https://github.com/fluentassertions/fluentassertions/pull/1193)
* `BeEquivalentTo` on an `XDocument` could report the incorrect path to a self-closing XML tag - [#1170](https://github.com/fluentassertions/fluentassertions/pull/1170)
* `BeEquivalentTo` on multi-dimensional arrays with empty elements could cause an internal error - [#1167](https://github.com/fluentassertions/fluentassertions/issues/1167)
* Several assertion APIs did not include the _reason_ in the failure messages - [#1172](https://github.com/fluentassertions/fluentassertions/pull/1172)
* A self-closing XML element was not treated as equivalent to an empty element with the same name - [#1174](https://github.com/fluentassertions/fluentassertions/pull/1174)
* Ensure that type assertion `ThatAreUnderNamespace` handles types in the global namespaces correctly - [#1197](https://github.com/fluentassertions/fluentassertions/pull/1197)
* When comparing whether two objects are equal, a conversion should be precision preserving - [#1202](https://github.com/fluentassertions/fluentassertions/pull/1202)
* `BeEquivalentTo` on normal `Tuple`s should use structural equivalency instead of treating them as value types - [#1206](https://github.com/fluentassertions/fluentassertions/pull/1206)
* Some platforms throw reflection exceptions when trying to use `ConfigurationManager`. This is now handled more gracefully - [#1210](https://github.com/fluentassertions/fluentassertions/pull/1210)
* Reintroduced the package dependency on `System.Xml.Linq` for .NET 4.5/4.7 - [#79](https://github.com/fluentassertions/fluentassertions/issues/79)
* Treat enums and their numeric representations in structural object graph comparisons the same - [#1208](https://github.com/fluentassertions/fluentassertions/pull/1208)

Thanks to contributors [Ronald Kroon](https://github.com/ronaldkroon), [Daniel Petrov](https://github.com/danielmpetrov), [@david-a-jetter](https://github.com/david-a-jetter), [Lukas Grützmacher](https://github.com/lg2de) and [Ben Randall](https://github.com/veleek).

And special thanks to [Matthias Koch](https://github.com/matkoch) to switch us over to the awesome [Nuke build system](https://nuke.build/).

## [5.9.0](https://www.nuget.org/packages/FluentAssertions/5.9.0)

### What's New

* Added `Match` method to (nullable) numeric assertions - [#1112](https://github.com/fluentassertions/fluentassertions/pull/1112)

### Fixes

* Using a custom `IAssertionStrategy` with an `AssertionScope` did not always capture all assertion failures - [#1118](https://github.com/fluentassertions/fluentassertions/issues/1118)
* Ensured `null` arguments are handled with clearer exception messages - [#1117](https://github.com/fluentassertions/fluentassertions/pull/1117)

Special thanks to contributors [@liklainy](https://github.com/Liklainy) and [Amaury Levé](https://github.com/Evangelink).

## [5.8.0](https://www.nuget.org/packages/FluentAssertions/5.8.0)

### What's New

* Added thread-safety to tests using `AssertionScope` while running many `async` tests concurrently - [#1091](https://github.com/fluentassertions/fluentassertions/pull/1091)
* Allow users to specify a custom `IAssertionStrategy` for the assertion scope, for instance, to create screenshots when a test fails - [#1094](https://github.com/fluentassertions/fluentassertions/pull/1094) & [#906](https://github.com/fluentassertions/fluentassertions/issues/906).
* Supports .NET Core 3.0 Preview 7 - [#1107](https://github.com/fluentassertions/fluentassertions/pull/1107)

### Fixes

* `Excluding` with `BeEquivalentTo` did not always work well with overridden properties - [#1087](https://github.com/fluentassertions/fluentassertions/pull/1087) & [#1077](https://github.com/fluentassertions/fluentassertions/issues/1077)
* Failure message formatting threw a `FormatException` when a nested message contains braces - [#1092](https://github.com/fluentassertions/fluentassertions/pull/1092)
* Fixed confusing `(Not)BeAssignableTo` failure messages - [#1104](https://github.com/fluentassertions/fluentassertions/pull/1104) & [#1103](https://github.com/fluentassertions/fluentassertions/issues/1103)
* Fixed a potential leakage of failure messages between multiple assertions - [#1105](https://github.com/fluentassertions/fluentassertions/pull/1105)

Kudos to [conklinb](https://github.com/conklinb) and [Amaury Levé](https://github.com/Evangelink) for notable contributions and my partner-in-crime [Jonas Nyrup](https://github.com/jnyrup) for some of the fixes, a lot of (internal) quality improvements and his critical eye.

## [5.7.0](https://www.nuget.org/packages/FluentAssertions/5.7.0)

### What's New

* Added official support for .NET Core 3 (Preview 5 or later) - [#1057](https://github.com/fluentassertions/fluentassertions/pull/1057)
* Introduced `SatisfyRespectively` on collections - [#1043](https://github.com/fluentassertions/fluentassertions/pull/1043)
* Added an alternative fluent syntax for evaluating/invoking actions - [#1017](https://github.com/fluentassertions/fluentassertions/pull/1017)
* Added overloads of `Invoking` and `Awaiting` for different sets of generic parameters - [#1051](https://github.com/fluentassertions/fluentassertions/pull/1051)
* `NotThrowAfter` is now also available for .NET Standard 1.3 and 1.6 - [#1050](https://github.com/fluentassertions/fluentassertions/pull/1050)
* Added `CompleteWithin` to assert asynchronous operations complete within a time span - [#1013](https://github.com/fluentassertions/fluentassertions/pull/1013)/[#1048](https://github.com/fluentassertions/fluentassertions/pull/1048)
* Added `NotBeEquivalent` for objects - [#1071](https://github.com/fluentassertions/fluentassertions/pull/1071)
* Added `WithMessage()` for `async` exception assertions - [#1052](https://github.com/fluentassertions/fluentassertions/pull/1052)
* Added extension methods like `100.Nanosecond()` and `20.Microsecond()` to represent time spans - [#1069](https://github.com/fluentassertions/fluentassertions/pull/1069)

### Fixes

* `AllBeAssignableTo` and `AllBeOfType` did not work for list of types - [#1007](https://github.com/fluentassertions/fluentassertions/pull/1007)
* Backslashes in subject or expected result were not correctly shown in the message - [#986](https://github.com/fluentassertions/fluentassertions/pull/986)
* `BeOfType` does not attach to the `AssertionScope` correctly - [#1002](https://github.com/fluentassertions/fluentassertions/pull/1002)
* Event monitoring did not detect events on interfaces - [#821](https://github.com/fluentassertions/fluentassertions/pull/821)
* Fix continuation on `NotThrow(After)` in chained `AssertionScope` invocations - [#1031](https://github.com/fluentassertions/fluentassertions/pull/1031)
* Allow nesting equivalency checks in custom assertion rules when using `BeEquivalentTo` - [#1031](https://github.com/fluentassertions/fluentassertions/pull/1031)
* Removed redundant use of the thread pool in async assertions - [#1020](https://github.com/fluentassertions/fluentassertions/pull/1020)
* Improved formatting of multidimensional arrays - [#1044](https://github.com/fluentassertions/fluentassertions/pull/1044)
* Better handling of exceptions wrapped in `AggregateException`s - [#1041](https://github.com/fluentassertions/fluentassertions/pull/1041)
* Fix `BadImageFormatException` under the .NET Core 3.0 Preview - [#1057](https://github.com/fluentassertions/fluentassertions/pull/1057)
* `ThrowExactly` and `ThrowExactlyAsync` now support expecting an `AggregateException` - [#1046](https://github.com/fluentassertions/fluentassertions/pull/1057)

Kudos to [Lukas Grützmacher](https://github.com/lg2de), [Matthias Lischka](https://github.com/matthiaslischka), [Christoffer Lette](https://github.com/Lette), [Ed Ball](https://github.com/ejball), [David Omid](https://github.com/davidomid), [mu88](https://github.com/mu88), [Dmitriy Maksimov](https://github.com/DmitriyMaksimov) and [Ivan Shimko](https://github.com/vanashimko) for the contributions and [Jonas Nyrup](https://github.com/jnyrup) to make this release possible again.

## [5.6.0](https://www.nuget.org/packages/FluentAssertions/5.6.0)

### Fixes

* Provide opt-out to `AssertionOptions(o => o.WithStrictOrdering())` -[#974](https://github.com/fluentassertions/fluentassertions/pull/974)
* Add collection assertion `ContainEquivalentOf` - [#950](https://github.com/fluentassertions/fluentassertions/pull/950)
* Add `Should().NotThrowAfter` assertion for actions - [#942](https://github.com/fluentassertions/fluentassertions/pull/942)

Kudos to @BrunoJuchli, @matthiaslischka and @frederik-h for these amazing additions.

## [5.5.3](https://www.nuget.org/packages/FluentAssertions/5.5.3)

### Fixes

* Performance fixes in `BeEquivalenTo` - [#935](https://github.com/fluentassertions/fluentassertions/pull/935)
* Reverted 5.5.0 changes to `AssertionScope` to ensure binary compatibility - [#977](https://github.com/fluentassertions/fluentassertions/pull/977)

## [5.5.2](https://www.nuget.org/packages/FluentAssertions/5.5.2)

### Fixes

* Allows `BeEquivalentTo` to handle a non-generic collection as the SUT - [#975](https://github.com/fluentassertions/fluentassertions/pull/975), [#973](https://github.com/fluentassertions/fluentassertions/issues/973)
* Optimized performance of `IncludeMemberByPathSelectionRule` - [#969](https://github.com/fluentassertions/fluentassertions/pull/969)

## [5.5.1](https://www.nuget.org/packages/FluentAssertions/5.5.1)

### What's New

* Now provides a hint when strings differ in length and contain differences - [#915](https://github.com/fluentassertions/fluentassertions/pull/915), [#907](https://github.com/fluentassertions/fluentassertions/issues/907)
* Added `ThrowAsync`, `ThrowExactlyAsync` and `NotThrowAsync` - [#931](https://github.com/fluentassertions/fluentassertions/pull/931)
* Added support for `Should().Throw` and `Should().NotThrow` for `Func<T>` - [#951](https://github.com/fluentassertions/fluentassertions/pull/951)
* Added support for `private protected` access modifier - [#932](https://github.com/fluentassertions/fluentassertions/pull/932)
* Updated `BeApproximately` to support nullable types for both the subject and the expectation nullable - [#934](https://github.com/fluentassertions/fluentassertions/pull/934)
* Added `async` version of `ExecutionTime` to - [#938](https://github.com/fluentassertions/fluentassertions/pull/938)
* Updated `NotBeApproximately` to accepting nullable subject and expectation - [#939](https://github.com/fluentassertions/fluentassertions/pull/939)
* `type.Should().Be(type)` now support open generics - [#954](https://github.com/fluentassertions/fluentassertions/issues/954), [#955](https://github.com/fluentassertions/fluentassertions/pull/955)

### Fixes

* Minor performance improvements to prevent rendering messages if a test did not fail - [#921](https://github.com/fluentassertions/fluentassertions/pull/921), [#915](https://github.com/fluentassertions/fluentassertions/pull/915)
* Improve performance of `Should().AllBeEquivalentTo()` - [#920](https://github.com/fluentassertions/fluentassertions/pull/920), [#914](https://github.com/fluentassertions/fluentassertions/issues/914)
* Improve the presentation of enums to include the value and the number - [#923](https://github.com/fluentassertions/fluentassertions/pull/923), [#897](https://github.com/fluentassertions/fluentassertions/issues/897)
* `BeEquivalentTo` with `WithStrictOrdering` produced messy failure message - [#918](https://github.com/fluentassertions/fluentassertions/issues/918)
* Fixes detecting checking equivalency of a `null` subject to a dictionary - [#933](https://github.com/fluentassertions/fluentassertions/pull/933)
* Fixes duplicate conversions being mentioned in the output of the equivalency API - [#941](https://github.com/fluentassertions/fluentassertions/pull/941)
* Comparing an object graph against `IEnumerable` now works now as expected - [#911](https://github.com/fluentassertions/fluentassertions/pull/911)
* Selecting members during object graph assertions now better handles `new` overrides - [#960](https://github.com/fluentassertions/fluentassertions/pull/960), [#956](https://github.com/fluentassertions/fluentassertions/issues/956)

**Note** In versions prior to 5.5, FA may have skipped certain properties in the equivalency comparison. [#960](https://github.com/fluentassertions/fluentassertions/pull/960) fixes this, so this may cause some breaking changes.

Lots of kudos @jnyrup and @krajek for a majority for the work in this release.<|MERGE_RESOLUTION|>--- conflicted
+++ resolved
@@ -10,11 +10,8 @@
 ## Unreleased
 
 ### What's New
-<<<<<<< HEAD
+* Annotated `[Not]MatchRegex(string)` with `[StringSyntax("Regex")]` which IDEs can use to colorize the regular expression argument - [#1816](https://github.com/fluentassertions/fluentassertions/pull/1816)
 * Added the ability to exclude fields & properties marked as non-browsable in the code editor from structural equality equivalency comparisons - [#1807](https://github.com/fluentassertions/fluentassertions/pull/1807)
-=======
-* Annotated `[Not]MatchRegex(string)` with `[StringSyntax("Regex")]` which IDEs can use to colorize the regular expression argument - [#1816](https://github.com/fluentassertions/fluentassertions/pull/1816)
->>>>>>> 7092c0b7
 
 ### Fixes
 
